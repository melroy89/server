# SOME DESCRIPTIVE TITLE.
# Copyright (C) YEAR THE PACKAGE'S COPYRIGHT HOLDER
# This file is distributed under the same license as the PACKAGE package.
# 
# Translators:
#  <rapid_odeen@zoho.com>, 2013.
msgid ""
msgstr ""
"Project-Id-Version: ownCloud\n"
"Report-Msgid-Bugs-To: http://bugs.owncloud.org/\n"
<<<<<<< HEAD
"POT-Creation-Date: 2013-04-17 02:20+0200\n"
"PO-Revision-Date: 2013-04-17 00:21+0000\n"
=======
"POT-Creation-Date: 2013-04-30 01:57+0200\n"
"PO-Revision-Date: 2013-04-29 23:57+0000\n"
>>>>>>> 4ab36142
"Last-Translator: I Robot <owncloud-bot@tmit.eu>\n"
"Language-Team: Albanian (http://www.transifex.com/projects/p/owncloud/language/sq/)\n"
"MIME-Version: 1.0\n"
"Content-Type: text/plain; charset=UTF-8\n"
"Content-Transfer-Encoding: 8bit\n"
"Language: sq\n"
"Plural-Forms: nplurals=2; plural=(n != 1);\n"

#: ajax/share.php:97
#, php-format
msgid "User %s shared a file with you"
msgstr "Përdoruesi %s ndau me ju një skedar"

#: ajax/share.php:99
#, php-format
msgid "User %s shared a folder with you"
msgstr "Përdoruesi %s ndau me ju një dosje"

#: ajax/share.php:101
#, php-format
msgid ""
"User %s shared the file \"%s\" with you. It is available for download here: "
"%s"
msgstr "Përdoruesi %s ndau me ju skedarin \"%s\". Ky skedar është gati për shkarkim nga këtu: %s"

#: ajax/share.php:104
#, php-format
msgid ""
"User %s shared the folder \"%s\" with you. It is available for download "
"here: %s"
msgstr "Përdoruesi %s ndau me ju dosjen \"%s\". Kjo dosje është gati për shkarkim nga këto: %s"

#: ajax/vcategories/add.php:26 ajax/vcategories/edit.php:25
msgid "Category type not provided."
msgstr "Mungon tipi i kategorisë."

#: ajax/vcategories/add.php:30
msgid "No category to add?"
msgstr "Asnjë kategori për të shtuar?"

#: ajax/vcategories/add.php:37
#, php-format
msgid "This category already exists: %s"
msgstr "Kjo kategori tashmë ekziston: %s"

#: ajax/vcategories/addToFavorites.php:26 ajax/vcategories/delete.php:27
#: ajax/vcategories/favorites.php:24
#: ajax/vcategories/removeFromFavorites.php:26
msgid "Object type not provided."
msgstr "Mungon tipi i objektit."

#: ajax/vcategories/addToFavorites.php:30
#: ajax/vcategories/removeFromFavorites.php:30
#, php-format
msgid "%s ID not provided."
msgstr "Mungon ID-ja e %s."

#: ajax/vcategories/addToFavorites.php:35
#, php-format
msgid "Error adding %s to favorites."
msgstr "Veprim i gabuar gjatë shtimit të %s tek të parapëlqyerat."

#: ajax/vcategories/delete.php:35 js/oc-vcategories.js:136
msgid "No categories selected for deletion."
msgstr "Nuk selektuar për tu eliminuar asnjë kategori."

#: ajax/vcategories/removeFromFavorites.php:35
#, php-format
msgid "Error removing %s from favorites."
msgstr "Veprim i gabuar gjatë heqjes së %s nga të parapëlqyerat."

#: js/config.php:34
msgid "Sunday"
msgstr "E djelë"

#: js/config.php:35
msgid "Monday"
msgstr "E hënë"

#: js/config.php:36
msgid "Tuesday"
msgstr "E martë"

#: js/config.php:37
msgid "Wednesday"
msgstr "E mërkurë"

#: js/config.php:38
msgid "Thursday"
msgstr "E enjte"

#: js/config.php:39
msgid "Friday"
msgstr "E premte"

#: js/config.php:40
msgid "Saturday"
msgstr "E shtunë"

#: js/config.php:45
msgid "January"
msgstr "Janar"

#: js/config.php:46
msgid "February"
msgstr "Shkurt"

#: js/config.php:47
msgid "March"
msgstr "Mars"

#: js/config.php:48
msgid "April"
msgstr "Prill"

#: js/config.php:49
msgid "May"
msgstr "Maj"

#: js/config.php:50
msgid "June"
msgstr "Qershor"

#: js/config.php:51
msgid "July"
msgstr "Korrik"

#: js/config.php:52
msgid "August"
msgstr "Gusht"

#: js/config.php:53
msgid "September"
msgstr "Shtator"

#: js/config.php:54
msgid "October"
msgstr "Tetor"

#: js/config.php:55
msgid "November"
msgstr "Nëntor"

#: js/config.php:56
msgid "December"
msgstr "Dhjetor"

#: js/js.js:286
msgid "Settings"
msgstr "Parametra"

#: js/js.js:718
msgid "seconds ago"
msgstr "sekonda më parë"

#: js/js.js:719
msgid "1 minute ago"
msgstr "1 minutë më parë"

#: js/js.js:720
msgid "{minutes} minutes ago"
msgstr "{minutes} minuta më parë"

#: js/js.js:721
msgid "1 hour ago"
msgstr "1 orë më parë"

#: js/js.js:722
msgid "{hours} hours ago"
msgstr "{hours} orë më parë"

#: js/js.js:723
msgid "today"
msgstr "sot"

#: js/js.js:724
msgid "yesterday"
msgstr "dje"

#: js/js.js:725
msgid "{days} days ago"
msgstr "{days} ditë më parë"

#: js/js.js:726
msgid "last month"
msgstr "muajin e shkuar"

#: js/js.js:727
msgid "{months} months ago"
msgstr "{months} muaj më parë"

#: js/js.js:728
msgid "months ago"
msgstr "muaj më parë"

#: js/js.js:729
msgid "last year"
msgstr "vitin e shkuar"

#: js/js.js:730
msgid "years ago"
msgstr "vite më parë"

#: js/oc-dialogs.js:117 js/oc-dialogs.js:247
msgid "Ok"
msgstr "Në rregull"

#: js/oc-dialogs.js:121 js/oc-dialogs.js:189 js/oc-dialogs.js:240
msgid "Cancel"
msgstr "Anulo"

#: js/oc-dialogs.js:185
msgid "Choose"
msgstr "Zgjidh"

#: js/oc-dialogs.js:215
msgid "Yes"
msgstr "Po"

#: js/oc-dialogs.js:222
msgid "No"
msgstr "Jo"

#: js/oc-vcategories.js:5 js/oc-vcategories.js:85 js/oc-vcategories.js:102
#: js/oc-vcategories.js:117 js/oc-vcategories.js:132 js/oc-vcategories.js:162
msgid "The object type is not specified."
msgstr "Nuk është specifikuar tipi i objektit."

#: js/oc-vcategories.js:14 js/oc-vcategories.js:80 js/oc-vcategories.js:95
#: js/oc-vcategories.js:110 js/oc-vcategories.js:125 js/oc-vcategories.js:136
#: js/oc-vcategories.js:172 js/oc-vcategories.js:189 js/oc-vcategories.js:195
#: js/oc-vcategories.js:199 js/share.js:136 js/share.js:143 js/share.js:577
#: js/share.js:589
msgid "Error"
msgstr "Veprim i gabuar"

#: js/oc-vcategories.js:179
msgid "The app name is not specified."
msgstr "Nuk është specifikuar emri i app-it."

#: js/oc-vcategories.js:194
msgid "The required file {file} is not installed!"
msgstr "Skedari i nevojshëm {file} nuk është i instaluar!"

#: js/share.js:30 js/share.js:45 js/share.js:87
msgid "Shared"
msgstr "Ndarë"

#: js/share.js:90
msgid "Share"
msgstr "Nda"

#: js/share.js:125 js/share.js:617
msgid "Error while sharing"
msgstr "Veprim i gabuar gjatë ndarjes"

#: js/share.js:136
msgid "Error while unsharing"
msgstr "Veprim i gabuar gjatë heqjes së ndarjes"

#: js/share.js:143
msgid "Error while changing permissions"
msgstr "Veprim i gabuar gjatë ndryshimit të lejeve"

#: js/share.js:152
msgid "Shared with you and the group {group} by {owner}"
msgstr "Ndarë me ju dhe me grupin {group} nga {owner}"

#: js/share.js:154
msgid "Shared with you by {owner}"
msgstr "Ndarë me ju nga {owner}"

#: js/share.js:159
msgid "Share with"
msgstr "Nda me"

#: js/share.js:164
msgid "Share with link"
msgstr "Nda me lidhje"

#: js/share.js:167
msgid "Password protect"
msgstr "Mbro me kod"

#: js/share.js:169 templates/installation.php:54 templates/login.php:35
msgid "Password"
msgstr "Kodi"

#: js/share.js:173
msgid "Email link to person"
msgstr "Dërgo email me lidhjen"

#: js/share.js:174
msgid "Send"
msgstr "Dërgo"

#: js/share.js:178
msgid "Set expiration date"
msgstr "Cakto datën e përfundimit"

#: js/share.js:179
msgid "Expiration date"
msgstr "Data e përfundimit"

#: js/share.js:211
msgid "Share via email:"
msgstr "Nda me email:"

#: js/share.js:213
msgid "No people found"
msgstr "Nuk u gjet asnjë person"

#: js/share.js:251
msgid "Resharing is not allowed"
msgstr "Rindarja nuk lejohet"

#: js/share.js:287
msgid "Shared in {item} with {user}"
msgstr "Ndarë në {item} me {user}"

#: js/share.js:308
msgid "Unshare"
msgstr "Hiq ndarjen"

#: js/share.js:320
msgid "can edit"
msgstr "mund të ndryshosh"

#: js/share.js:322
msgid "access control"
msgstr "kontrollimi i hyrjeve"

#: js/share.js:325
msgid "create"
msgstr "krijo"

#: js/share.js:328
msgid "update"
msgstr "azhurno"

#: js/share.js:331
msgid "delete"
msgstr "elimino"

#: js/share.js:334
msgid "share"
msgstr "nda"

#: js/share.js:368 js/share.js:564
msgid "Password protected"
msgstr "Mbrojtur me kod"

#: js/share.js:577
msgid "Error unsetting expiration date"
msgstr "Veprim i gabuar gjatë heqjes së datës së përfundimit"

#: js/share.js:589
msgid "Error setting expiration date"
msgstr "Veprim i gabuar gjatë caktimit të datës së përfundimit"

#: js/share.js:604
msgid "Sending ..."
msgstr "Duke dërguar..."

#: js/share.js:615
msgid "Email sent"
msgstr "Email-i u dërgua"

#: js/update.js:14
msgid ""
"The update was unsuccessful. Please report this issue to the <a "
"href=\"https://github.com/owncloud/core/issues\" target=\"_blank\">ownCloud "
"community</a>."
msgstr "Azhurnimi dështoi. Ju lutemi njoftoni për këtë problem <a href=\"https://github.com/owncloud/core/issues\" target=\"_blank\">komunitetin ownCloud</a>."

#: js/update.js:18
msgid "The update was successful. Redirecting you to ownCloud now."
msgstr "Azhurnimi u krye. Tani do t'ju kaloj tek ownCloud-i."

#: lostpassword/controller.php:48
msgid "ownCloud password reset"
msgstr "Rivendosja e kodit të ownCloud-it"

#: lostpassword/templates/email.php:2
msgid "Use the following link to reset your password: {link}"
msgstr "Përdorni lidhjen në vijim për të rivendosur kodin: {link}"

#: lostpassword/templates/lostpassword.php:4
msgid ""
"The link to reset your password has been sent to your email.<br>If you do "
"not receive it within a reasonable amount of time, check your spam/junk "
"folders.<br>If it is not there ask your local administrator ."
msgstr "Lidhja për rivendosjen e kodit tuaj u dërgua tek email-i juaj.<br>Nëqoftëse nuk e merrni brenda një kohe të arsyeshme, kontrolloni dosjet e postës së padëshirueshme (spam).<br>Nëqoftëse nuk është as aty, pyesni administratorin tuaj lokal."

#: lostpassword/templates/lostpassword.php:12
msgid "Request failed!<br>Did you make sure your email/username was right?"
msgstr "Kërkesa dështoi!<br>A u siguruat që email-i/përdoruesi juaj ishte i saktë?"

#: lostpassword/templates/lostpassword.php:15
msgid "You will receive a link to reset your password via Email."
msgstr "Do t'iu vijë një email që përmban një lidhje për ta rivendosur kodin."

<<<<<<< HEAD
#: lostpassword/templates/lostpassword.php:11 templates/installation.php:48
#: templates/login.php:28
=======
#: lostpassword/templates/lostpassword.php:18 templates/installation.php:48
#: templates/login.php:19
>>>>>>> 4ab36142
msgid "Username"
msgstr "Përdoruesi"

#: lostpassword/templates/lostpassword.php:21
msgid "Request reset"
msgstr "Bëj kërkesë për rivendosjen"

#: lostpassword/templates/resetpassword.php:4
msgid "Your password was reset"
msgstr "Kodi yt u rivendos"

#: lostpassword/templates/resetpassword.php:5
msgid "To login page"
msgstr "Tek faqja e hyrjes"

#: lostpassword/templates/resetpassword.php:8
msgid "New password"
msgstr "Kodi i ri"

#: lostpassword/templates/resetpassword.php:11
msgid "Reset password"
msgstr "Rivendos kodin"

#: strings.php:5
msgid "Personal"
msgstr "Personale"

#: strings.php:6
msgid "Users"
msgstr "Përdoruesit"

#: strings.php:7
msgid "Apps"
msgstr "App"

#: strings.php:8
msgid "Admin"
msgstr "Admin"

#: strings.php:9
msgid "Help"
msgstr "Ndihmë"

#: templates/403.php:12
msgid "Access forbidden"
msgstr "Ndalohet hyrja"

#: templates/404.php:12
msgid "Cloud not found"
msgstr "Cloud-i nuk u gjet"

#: templates/edit_categories_dialog.php:4
msgid "Edit categories"
msgstr "Ndrysho kategoritë"

#: templates/edit_categories_dialog.php:16
msgid "Add"
msgstr "Shto"

#: templates/installation.php:24 templates/installation.php:31
#: templates/installation.php:38
msgid "Security Warning"
msgstr "Paralajmërim sigurie"

#: templates/installation.php:25
msgid "Your PHP version is vulnerable to the NULL Byte attack (CVE-2006-7243)"
msgstr "Versioni juaj i PHP-së është i cënueshëm nga sulmi NULL Byte (CVE-2006-7243)"

#: templates/installation.php:26
msgid "Please update your PHP installation to use ownCloud securely."
msgstr "Ju lutem azhurnoni instalimin tuaj të PHP-së që të përdorni ownCloud-in në mënyrë të sigurt."

#: templates/installation.php:32
msgid ""
"No secure random number generator is available, please enable the PHP "
"OpenSSL extension."
msgstr "Nuk disponohet asnjë krijues numrash të rastësishëm, ju lutem aktivizoni shtesën PHP OpenSSL."

#: templates/installation.php:33
msgid ""
"Without a secure random number generator an attacker may be able to predict "
"password reset tokens and take over your account."
msgstr "Pa një krijues numrash të rastësishëm të sigurt një person i huaj mund të jetë në gjendje të parashikojë kodin dhe të marri llogarinë tuaj."

#: templates/installation.php:39
msgid ""
"Your data directory and files are probably accessible from the internet "
"because the .htaccess file does not work."
msgstr "Dosja dhe skedarët e të dhënave tuaja mbase janë të arritshme nga interneti sepse skedari .htaccess nuk po punon."

#: templates/installation.php:40
msgid ""
"For information how to properly configure your server, please see the <a "
"href=\"http://doc.owncloud.org/server/5.0/admin_manual/installation.html\" "
"target=\"_blank\">documentation</a>."
msgstr "Për më shumë informacion mbi konfigurimin e duhur të serverit tuaj, ju lutem shikoni <a href=\"http://doc.owncloud.org/server/5.0/admin_manual/installation.html\" target=\"_blank\">dokumentacionin</a>."

#: templates/installation.php:44
msgid "Create an <strong>admin account</strong>"
msgstr "Krijo një <strong>llogari administruesi</strong>"

#: templates/installation.php:62
msgid "Advanced"
msgstr "Të përparuara"

#: templates/installation.php:64
msgid "Data folder"
msgstr "Emri i dosjes"

#: templates/installation.php:73
msgid "Configure the database"
msgstr "Konfiguro database-in"

#: templates/installation.php:78 templates/installation.php:90
#: templates/installation.php:101 templates/installation.php:112
#: templates/installation.php:124
msgid "will be used"
msgstr "do të përdoret"

#: templates/installation.php:136
msgid "Database user"
msgstr "Përdoruesi i database-it"

#: templates/installation.php:143
msgid "Database password"
msgstr "Kodi i database-it"

#: templates/installation.php:148
msgid "Database name"
msgstr "Emri i database-it"

#: templates/installation.php:158
msgid "Database tablespace"
msgstr "Tablespace-i i database-it"

#: templates/installation.php:165
msgid "Database host"
msgstr "Pozicioni (host) i database-it"

#: templates/installation.php:171
msgid "Finish setup"
msgstr "Mbaro setup-in"

#: templates/layout.guest.php:40
msgid "web services under your control"
msgstr "shërbime web nën kontrollin tënd"

#: templates/layout.user.php:36
#, php-format
msgid "%s is available. Get more information on how to update."
msgstr ""

#: templates/layout.user.php:61
msgid "Log out"
msgstr "Dalje"

#: templates/login.php:10
msgid "Automatic logon rejected!"
msgstr "Hyrja automatike u refuzua!"

#: templates/login.php:11
msgid ""
"If you did not change your password recently, your account may be "
"compromised!"
msgstr "Nqse nuk keni ndryshuar kodin kohët e fundit, llogaria juaj mund të jetë komprometuar."

#: templates/login.php:13
msgid "Please change your password to secure your account again."
msgstr "Ju lutemi, ndryshoni kodin për ta siguruar përsëri llogarinë tuaj."

#: templates/login.php:19
msgid "Lost your password?"
msgstr "Ke humbur kodin?"

#: templates/login.php:41
msgid "remember"
msgstr "kujto"

#: templates/login.php:43
msgid "Log in"
msgstr "Hyrje"

#: templates/login.php:49
msgid "Alternative Logins"
msgstr "Hyrje alternative"

#: templates/part.pagenavi.php:3
msgid "prev"
msgstr "mbrapa"

#: templates/part.pagenavi.php:20
msgid "next"
msgstr "para"

#: templates/update.php:3
#, php-format
msgid "Updating ownCloud to version %s, this may take a while."
msgstr "Po azhurnoj ownCloud-in me versionin %s. Mund të zgjasi pak."<|MERGE_RESOLUTION|>--- conflicted
+++ resolved
@@ -3,18 +3,13 @@
 # This file is distributed under the same license as the PACKAGE package.
 # 
 # Translators:
-#  <rapid_odeen@zoho.com>, 2013.
+# Odeen <rapid_odeen@zoho.com>, 2013
 msgid ""
 msgstr ""
 "Project-Id-Version: ownCloud\n"
 "Report-Msgid-Bugs-To: http://bugs.owncloud.org/\n"
-<<<<<<< HEAD
-"POT-Creation-Date: 2013-04-17 02:20+0200\n"
-"PO-Revision-Date: 2013-04-17 00:21+0000\n"
-=======
 "POT-Creation-Date: 2013-04-30 01:57+0200\n"
 "PO-Revision-Date: 2013-04-29 23:57+0000\n"
->>>>>>> 4ab36142
 "Last-Translator: I Robot <owncloud-bot@tmit.eu>\n"
 "Language-Team: Albanian (http://www.transifex.com/projects/p/owncloud/language/sq/)\n"
 "MIME-Version: 1.0\n"
@@ -299,7 +294,7 @@
 msgid "Password protect"
 msgstr "Mbro me kod"
 
-#: js/share.js:169 templates/installation.php:54 templates/login.php:35
+#: js/share.js:169 templates/installation.php:54 templates/login.php:26
 msgid "Password"
 msgstr "Kodi"
 
@@ -417,13 +412,8 @@
 msgid "You will receive a link to reset your password via Email."
 msgstr "Do t'iu vijë një email që përmban një lidhje për ta rivendosur kodin."
 
-<<<<<<< HEAD
-#: lostpassword/templates/lostpassword.php:11 templates/installation.php:48
-#: templates/login.php:28
-=======
 #: lostpassword/templates/lostpassword.php:18 templates/installation.php:48
 #: templates/login.php:19
->>>>>>> 4ab36142
 msgid "Username"
 msgstr "Përdoruesi"
 
@@ -533,37 +523,37 @@
 msgid "Data folder"
 msgstr "Emri i dosjes"
 
-#: templates/installation.php:73
+#: templates/installation.php:74
 msgid "Configure the database"
 msgstr "Konfiguro database-in"
 
-#: templates/installation.php:78 templates/installation.php:90
-#: templates/installation.php:101 templates/installation.php:112
-#: templates/installation.php:124
+#: templates/installation.php:79 templates/installation.php:91
+#: templates/installation.php:102 templates/installation.php:113
+#: templates/installation.php:125
 msgid "will be used"
 msgstr "do të përdoret"
 
-#: templates/installation.php:136
+#: templates/installation.php:137
 msgid "Database user"
 msgstr "Përdoruesi i database-it"
 
-#: templates/installation.php:143
+#: templates/installation.php:144
 msgid "Database password"
 msgstr "Kodi i database-it"
 
-#: templates/installation.php:148
+#: templates/installation.php:149
 msgid "Database name"
 msgstr "Emri i database-it"
 
-#: templates/installation.php:158
+#: templates/installation.php:159
 msgid "Database tablespace"
 msgstr "Tablespace-i i database-it"
 
-#: templates/installation.php:165
+#: templates/installation.php:166
 msgid "Database host"
 msgstr "Pozicioni (host) i database-it"
 
-#: templates/installation.php:171
+#: templates/installation.php:172
 msgid "Finish setup"
 msgstr "Mbaro setup-in"
 
@@ -580,33 +570,33 @@
 msgid "Log out"
 msgstr "Dalje"
 
-#: templates/login.php:10
+#: templates/login.php:9
 msgid "Automatic logon rejected!"
 msgstr "Hyrja automatike u refuzua!"
 
-#: templates/login.php:11
+#: templates/login.php:10
 msgid ""
 "If you did not change your password recently, your account may be "
 "compromised!"
 msgstr "Nqse nuk keni ndryshuar kodin kohët e fundit, llogaria juaj mund të jetë komprometuar."
 
-#: templates/login.php:13
+#: templates/login.php:12
 msgid "Please change your password to secure your account again."
 msgstr "Ju lutemi, ndryshoni kodin për ta siguruar përsëri llogarinë tuaj."
 
-#: templates/login.php:19
+#: templates/login.php:34
 msgid "Lost your password?"
 msgstr "Ke humbur kodin?"
 
-#: templates/login.php:41
+#: templates/login.php:39
 msgid "remember"
 msgstr "kujto"
 
-#: templates/login.php:43
+#: templates/login.php:41
 msgid "Log in"
 msgstr "Hyrje"
 
-#: templates/login.php:49
+#: templates/login.php:47
 msgid "Alternative Logins"
 msgstr "Hyrje alternative"
 
