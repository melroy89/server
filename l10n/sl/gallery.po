# SOME DESCRIPTIVE TITLE.
# Copyright (C) YEAR THE PACKAGE'S COPYRIGHT HOLDER
# This file is distributed under the same license as the PACKAGE package.
# 
# Translators:
#   <blaz.lapanja@gmail.com>, 2012.
#   <peter.perosa@gmail.com>, 2012.
# Peter Peroša <peter.perosa@gmail.com>, 2012.
msgid ""
msgstr ""
"Project-Id-Version: ownCloud\n"
"Report-Msgid-Bugs-To: http://bugs.owncloud.org/\n"
<<<<<<< HEAD
"POT-Creation-Date: 2012-06-06 00:12+0200\n"
"PO-Revision-Date: 2012-06-05 22:15+0000\n"
"Last-Translator: icewind <icewind1991@gmail.com>\n"
"Language-Team: Slovenian (http://www.transifex.net/projects/p/owncloud/language/sl/)\n"
=======
"POT-Creation-Date: 2012-07-29 02:03+0200\n"
"PO-Revision-Date: 2012-07-28 02:03+0000\n"
"Last-Translator: Peter Peroša <peter.perosa@gmail.com>\n"
"Language-Team: Slovenian (http://www.transifex.com/projects/p/owncloud/language/sl/)\n"
>>>>>>> 46d6fd15
"MIME-Version: 1.0\n"
"Content-Type: text/plain; charset=UTF-8\n"
"Content-Transfer-Encoding: 8bit\n"
"Language: sl\n"
"Plural-Forms: nplurals=4; plural=(n%100==1 ? 0 : n%100==2 ? 1 : n%100==3 || n%100==4 ? 2 : 3)\n"

<<<<<<< HEAD
#: appinfo/app.php:37
msgid "Pictures"
msgstr "Slike"

#: js/album_cover.js:44
msgid "Share gallery"
msgstr ""

#: js/album_cover.js:64 js/album_cover.js:100 js/album_cover.js:133
msgid "Error: "
msgstr ""

#: js/album_cover.js:64 js/album_cover.js:100
msgid "Internal error"
msgstr ""

#: js/album_cover.js:114
msgid "Scanning root"
msgstr ""

#: js/album_cover.js:115
msgid "Default order"
msgstr ""

#: js/album_cover.js:116
msgid "Ascending"
msgstr ""

#: js/album_cover.js:116
msgid "Descending"
msgstr ""

#: js/album_cover.js:117 templates/index.php:19
msgid "Settings"
msgstr "Nastavitve"

#: js/album_cover.js:122
msgid "Scanning root cannot be empty"
msgstr ""

#: js/album_cover.js:122 js/album_cover.js:133
msgid "Error"
msgstr ""

#: templates/index.php:16
msgid "Rescan"
msgstr "Ponovno preišči"
=======
#: appinfo/app.php:39
msgid "Pictures"
msgstr "Slike"

#: js/pictures.js:12
msgid "Share gallery"
msgstr "Daj galerijo v souporabo"
>>>>>>> 46d6fd15

#: js/pictures.js:32
msgid "Error: "
msgstr "Napaka: "

#: js/pictures.js:32
msgid "Internal error"
msgstr "Notranja napaka"

<<<<<<< HEAD
=======
#: templates/index.php:27
msgid "Slideshow"
msgstr "predstavitev"

>>>>>>> 46d6fd15
#: templates/view_album.php:19
msgid "Back"
msgstr "Nazaj"

#: templates/view_album.php:36
msgid "Remove confirmation"
msgstr "Odstrani potrditev"

#: templates/view_album.php:37
msgid "Do you want to remove album"
msgstr "Ali želite odstraniti album"

#: templates/view_album.php:40
msgid "Change album name"
msgstr "Spremeni ime albuma"

#: templates/view_album.php:43
msgid "New album name"
msgstr "Novo ime albuma"<|MERGE_RESOLUTION|>--- conflicted
+++ resolved
@@ -10,72 +10,16 @@
 msgstr ""
 "Project-Id-Version: ownCloud\n"
 "Report-Msgid-Bugs-To: http://bugs.owncloud.org/\n"
-<<<<<<< HEAD
-"POT-Creation-Date: 2012-06-06 00:12+0200\n"
-"PO-Revision-Date: 2012-06-05 22:15+0000\n"
-"Last-Translator: icewind <icewind1991@gmail.com>\n"
-"Language-Team: Slovenian (http://www.transifex.net/projects/p/owncloud/language/sl/)\n"
-=======
 "POT-Creation-Date: 2012-07-29 02:03+0200\n"
 "PO-Revision-Date: 2012-07-28 02:03+0000\n"
 "Last-Translator: Peter Peroša <peter.perosa@gmail.com>\n"
 "Language-Team: Slovenian (http://www.transifex.com/projects/p/owncloud/language/sl/)\n"
->>>>>>> 46d6fd15
 "MIME-Version: 1.0\n"
 "Content-Type: text/plain; charset=UTF-8\n"
 "Content-Transfer-Encoding: 8bit\n"
 "Language: sl\n"
 "Plural-Forms: nplurals=4; plural=(n%100==1 ? 0 : n%100==2 ? 1 : n%100==3 || n%100==4 ? 2 : 3)\n"
 
-<<<<<<< HEAD
-#: appinfo/app.php:37
-msgid "Pictures"
-msgstr "Slike"
-
-#: js/album_cover.js:44
-msgid "Share gallery"
-msgstr ""
-
-#: js/album_cover.js:64 js/album_cover.js:100 js/album_cover.js:133
-msgid "Error: "
-msgstr ""
-
-#: js/album_cover.js:64 js/album_cover.js:100
-msgid "Internal error"
-msgstr ""
-
-#: js/album_cover.js:114
-msgid "Scanning root"
-msgstr ""
-
-#: js/album_cover.js:115
-msgid "Default order"
-msgstr ""
-
-#: js/album_cover.js:116
-msgid "Ascending"
-msgstr ""
-
-#: js/album_cover.js:116
-msgid "Descending"
-msgstr ""
-
-#: js/album_cover.js:117 templates/index.php:19
-msgid "Settings"
-msgstr "Nastavitve"
-
-#: js/album_cover.js:122
-msgid "Scanning root cannot be empty"
-msgstr ""
-
-#: js/album_cover.js:122 js/album_cover.js:133
-msgid "Error"
-msgstr ""
-
-#: templates/index.php:16
-msgid "Rescan"
-msgstr "Ponovno preišči"
-=======
 #: appinfo/app.php:39
 msgid "Pictures"
 msgstr "Slike"
@@ -83,7 +27,6 @@
 #: js/pictures.js:12
 msgid "Share gallery"
 msgstr "Daj galerijo v souporabo"
->>>>>>> 46d6fd15
 
 #: js/pictures.js:32
 msgid "Error: "
@@ -93,13 +36,10 @@
 msgid "Internal error"
 msgstr "Notranja napaka"
 
-<<<<<<< HEAD
-=======
 #: templates/index.php:27
 msgid "Slideshow"
 msgstr "predstavitev"
 
->>>>>>> 46d6fd15
 #: templates/view_album.php:19
 msgid "Back"
 msgstr "Nazaj"
