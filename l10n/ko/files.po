--- conflicted
+++ resolved
@@ -3,26 +3,12 @@
 # This file is distributed under the same license as the PACKAGE package.
 # 
 # Translators:
-<<<<<<< HEAD
-#   <aoiob4305@gmail.com>, 2013.
-# 남자사람  <cessnagi@gmail.com>, 2012.
-# Harim Park <fofwisdom@gmail.com>, 2013.
-#   <limonade83@gmail.com>, 2012.
-# Park Shinjo <kde@peremen.name>, 2013.
-# Shinjo Park <kde@peremen.name>, 2012.
-=======
->>>>>>> 4ab36142
 msgid ""
 msgstr ""
 "Project-Id-Version: ownCloud\n"
 "Report-Msgid-Bugs-To: http://bugs.owncloud.org/\n"
-<<<<<<< HEAD
-"POT-Creation-Date: 2013-04-17 02:20+0200\n"
-"PO-Revision-Date: 2013-04-17 00:21+0000\n"
-=======
 "POT-Creation-Date: 2013-04-27 02:16+0200\n"
 "PO-Revision-Date: 2013-04-26 08:27+0000\n"
->>>>>>> 4ab36142
 "Last-Translator: I Robot <owncloud-bot@tmit.eu>\n"
 "Language-Team: Korean (http://www.transifex.com/projects/p/owncloud/language/ko/)\n"
 "MIME-Version: 1.0\n"
@@ -92,15 +78,19 @@
 msgid "Files"
 msgstr "파일"
 
-#: js/fileactions.js:125
+#: js/fileactions.js:116
+msgid "Share"
+msgstr "공유"
+
+#: js/fileactions.js:126
 msgid "Delete permanently"
 msgstr ""
 
-#: js/fileactions.js:127 templates/index.php:94 templates/index.php:95
+#: js/fileactions.js:128 templates/index.php:94 templates/index.php:95
 msgid "Delete"
 msgstr "삭제"
 
-#: js/fileactions.js:193
+#: js/fileactions.js:194
 msgid "Rename"
 msgstr "이름 바꾸기"
 
