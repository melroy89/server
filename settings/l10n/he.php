--- conflicted
+++ resolved
@@ -1,9 +1,4 @@
 <?php $TRANSLATIONS = array(
-<<<<<<< HEAD
-"OpenID Changed" => "OpenID השתנה",
-"Invalid request" => "בקשה לא חוקית",
-"Language changed" => "שפה השתנתה",
-=======
 "Email saved" => "הדוא״ל נשמר",
 "Invalid email" => "דוא״ל לא חוקי",
 "OpenID Changed" => "OpenID השתנה",
@@ -12,7 +7,6 @@
 "Disable" => "בטל",
 "Enable" => "הפעל",
 "Saving..." => "שומר..",
->>>>>>> 46d6fd15
 "__language_name__" => "עברית",
 "Log" => "יומן",
 "More" => "עוד",
