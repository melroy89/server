var FileList={
	useUndo:true,
	postProcessList: function(){
		$('#fileList tr').each(function(){
			//little hack to set unescape filenames in attribute
			$(this).attr('data-file',decodeURIComponent($(this).attr('data-file')));
		});
	},
	update:function(fileListHtml) {
		var $fileList = $('#fileList'),
			permissions = $('#permissions').val(),
			isCreatable = (permissions & OC.PERMISSION_CREATE) !== 0;
		$fileList.empty().html(fileListHtml);
		$('#emptycontent').toggleClass('hidden', !isCreatable || $fileList.find('tr').length > 0);
		$fileList.find('tr').each(function () {
			FileActions.display($(this).children('td.filename'));
		});
		$fileList.trigger(jQuery.Event("fileActionsReady"));
		FileList.postProcessList();
		// "Files" might not be loaded in extending apps
		if (window.Files){
			Files.setupDragAndDrop();
		}
		FileList.updateFileSummary();
		$fileList.trigger(jQuery.Event("updated"));
	},
	createRow:function(type, name, iconurl, linktarget, size, lastModified, permissions){
		var td, simpleSize, basename, extension;
		//containing tr
		var tr = $('<tr></tr>').attr({
			"data-type": type,
			"data-size": size,
			"data-file": name,
			"data-permissions": permissions
		});
		// filename td
		td = $('<td></td>').attr({
			"class": "filename",
			"style": 'background-image:url('+iconurl+'); background-size: 32px;'
		});
		var rand = Math.random().toString(16).slice(2);
		td.append('<input id="select-'+rand+'" type="checkbox" /><label for="select-'+rand+'"></label>');
		var link_elem = $('<a></a>').attr({
			"class": "name",
			"href": linktarget
		});
		//split extension from filename for non dirs
		if (type !== 'dir' && name.indexOf('.')!==-1) {
			basename = name.substr(0,name.lastIndexOf('.'));
			extension = name.substr(name.lastIndexOf('.'));
		} else {
			basename = name;
			extension = false;
		}
		var name_span = $('<span></span>').addClass('nametext').text(basename);
		link_elem.append(name_span);
		if(extension){
			name_span.append($('<span></span>').addClass('extension').text(extension));
		}
		//dirs can show the number of uploaded files
		if (type === 'dir') {
			link_elem.append($('<span></span>').attr({
				'class': 'uploadtext',
				'currentUploads': 0
			}));
		}
		td.append(link_elem);
		tr.append(td);

		//size column
		if (size!==t('files', 'Pending')) {
			simpleSize = humanFileSize(size);
		} else {
			simpleSize = t('files', 'Pending');
		}
		var sizeColor = Math.round(160-Math.pow((size/(1024*1024)),2));
		var lastModifiedTime = Math.round(lastModified.getTime() / 1000);
		td = $('<td></td>').attr({
			"class": "filesize",
			"style": 'color:rgb('+sizeColor+','+sizeColor+','+sizeColor+')'
		}).text(simpleSize);
		tr.append(td);

		// date column
		var modifiedColor = Math.round((Math.round((new Date()).getTime() / 1000)-lastModifiedTime)/60/60/24*5);
		td = $('<td></td>').attr({ "class": "date" });
		td.append($('<span></span>').attr({
			"class": "modified",
			"title": formatDate(lastModified),
			"style": 'color:rgb('+modifiedColor+','+modifiedColor+','+modifiedColor+')'
		}).text( relative_modified_date(lastModified.getTime() / 1000) ));
		tr.append(td);
		return tr;
	},
	addFile:function(name,size,lastModified,loading,hidden,param){
		var imgurl;

		if (!param) {
			param = {};
		}

		var download_url = null;
		if (!param.download_url) {
			download_url = OC.Router.generate('download', { file: $('#dir').val()+'/'+name });
		} else {
			download_url = param.download_url;
		}

		if (loading) {
			imgurl = OC.imagePath('core', 'loading.gif');
		} else {
			imgurl = OC.imagePath('core', 'filetypes/file.png');
		}
		var tr = this.createRow(
			'file',
			name,
			imgurl,
			download_url,
			size,
			lastModified,
			$('#permissions').val()
		);

		FileList.insertElement(name, 'file', tr);
		if (loading) {
			tr.data('loading',true);
		} else {
			tr.find('td.filename').draggable(dragOptions);
		}
		if (hidden) {
			tr.hide();
		}
		FileActions.display(tr.find('td.filename'));
		return tr;
	},
	addDir:function(name,size,lastModified,hidden){

		var tr = this.createRow(
			'dir',
			name,
			OC.imagePath('core', 'filetypes/folder.png'),
			OC.linkTo('files', 'index.php')+"?dir="+ encodeURIComponent($('#dir').val()+'/'+name).replace(/%2F/g, '/'),
			size,
			lastModified,
			$('#permissions').val()
		);

		FileList.insertElement(name,'dir',tr);
		var td = tr.find('td.filename');
		td.draggable(dragOptions);
		td.droppable(folderDropOptions);
		if (hidden) {
			tr.hide();
		}
		FileActions.display(tr.find('td.filename'));
		return tr;
	},
<<<<<<< HEAD
	refresh:function(data) {
		var result = jQuery.parseJSON(data.responseText);
		if(typeof(result.data.breadcrumb) !== 'undefined'){
			updateBreadcrumb(result.data.breadcrumb);
=======
	/**
	 * @brief Changes the current directory and reload the file list.
	 * @param targetDir target directory (non URL encoded)
	 * @param changeUrl false if the URL must not be changed (defaults to true)
	 */
	changeDirectory: function(targetDir, changeUrl, force){
		var $dir = $('#dir'),
			url,
			currentDir = $dir.val() || '/';
		targetDir = targetDir || '/';
		if (!force && currentDir === targetDir){
			return;
		}
		FileList.setCurrentDir(targetDir, changeUrl);
		FileList.reload();
	},
	linkTo: function(dir){
		return OC.linkTo('files', 'index.php')+"?dir="+ encodeURIComponent(dir).replace(/%2F/g, '/');
	},
	setCurrentDir: function(targetDir, changeUrl){
		$('#dir').val(targetDir);
		if (changeUrl !== false){
			if (window.history.pushState && changeUrl !== false){
				url = FileList.linkTo(targetDir);
				window.history.pushState({dir: targetDir}, '', url);
			}
			// use URL hash for IE8
			else{
				window.location.hash = '?dir='+ encodeURIComponent(targetDir).replace(/%2F/g, '/');
			}
		}
	},
	/**
	 * @brief Reloads the file list using ajax call
	 */
	reload: function(){
		FileList.showMask();
		if (FileList._reloadCall){
			FileList._reloadCall.abort();
		}
		FileList._reloadCall = $.ajax({
			url: OC.filePath('files','ajax','list.php'),
			data: {
				dir : $('#dir').val(),
				breadcrumb: true
			},
			error: function(result){
				FileList.reloadCallback(result);
			},
			success: function(result) {
				FileList.reloadCallback(result);
			}
		});
	},
	reloadCallback: function(result){
		var $controls = $('#controls');

		delete FileList._reloadCall;
		FileList.hideMask();

		if (!result || result.status === 'error') {
			OC.Notification.show(result.data.message);
			return;
		}

		if (result.status === 404){
			// go back home
			FileList.changeDirectory('/');
			return;
		}

		if (result.data.permissions){
			FileList.setDirectoryPermissions(result.data.permissions);
		}

		if(typeof(result.data.breadcrumb) != 'undefined'){
			$controls.find('.crumb').remove();
			$controls.prepend(result.data.breadcrumb);

			var width = $(window).width();
			Files.initBreadCrumbs();
			Files.resizeBreadcrumbs(width, true);

			// in case svg is not supported by the browser we need to execute the fallback mechanism
			if(!SVGSupport()) {
				replaceSVG();
			}
>>>>>>> 9d18e16c
		}

		FileList.update(result.data.files);
	},
	setDirectoryPermissions: function(permissions){
		var isCreatable = (permissions & OC.PERMISSION_CREATE) !== 0;
		$('#permissions').val(permissions);
		$('.creatable').toggleClass('hidden', !isCreatable);
		$('.notCreatable').toggleClass('hidden', isCreatable);
	},
	remove:function(name){
		$('tr').filterAttr('data-file',name).find('td.filename').draggable('destroy');
		$('tr').filterAttr('data-file',name).remove();
		FileList.updateFileSummary();
<<<<<<< HEAD
		if($('tr[data-file]').length===0){
			$('#emptycontent').show();
=======
		if($('tr[data-file]').length==0){
			$('#emptycontent').removeClass('hidden');
>>>>>>> 9d18e16c
		}
	},
	insertElement:function(name,type,element){
		//find the correct spot to insert the file or folder
		var pos, fileElements=$('tr[data-file][data-type="'+type+'"]:visible');
		if(name.localeCompare($(fileElements[0]).attr('data-file'))<0){
			pos=-1;
		}else if(name.localeCompare($(fileElements[fileElements.length-1]).attr('data-file'))>0){
			pos=fileElements.length-1;
		}else{
			for(pos=0;pos<fileElements.length-1;pos++){
				if(name.localeCompare($(fileElements[pos]).attr('data-file'))>0 && name.localeCompare($(fileElements[pos+1]).attr('data-file'))<0){
					break;
				}
			}
		}
		if(fileElements.length){
			if(pos===-1){
				$(fileElements[0]).before(element);
			}else{
				$(fileElements[pos]).after(element);
			}
		}else if(type==='dir' && $('tr[data-file]').length>0){
			$('tr[data-file]').first().before(element);
		} else if(type==='file' && $('tr[data-file]').length>0) {
			$('tr[data-file]').last().before(element);
		}else{
			$('#fileList').append(element);
		}
		$('#emptycontent').addClass('hidden');
		FileList.updateFileSummary();
	},
	loadingDone:function(name, id){
		var mime, tr=$('tr').filterAttr('data-file',name);
		tr.data('loading',false);
		mime=tr.data('mime');
		tr.attr('data-mime',mime);
		if (id) {
			tr.attr('data-id', id);
		}
		var path = getPathForPreview(name);
		lazyLoadPreview(path, mime, function(previewpath){
			tr.find('td.filename').attr('style','background-image:url('+previewpath+')');
		});
		tr.find('td.filename').draggable(dragOptions);
	},
	isLoading:function(name){
		return $('tr').filterAttr('data-file',name).data('loading');
	},
	rename:function(name){
		var tr, td, input, form;
		tr=$('tr').filterAttr('data-file',name);
		tr.data('renaming',true);
		td=tr.children('td.filename');
		input=$('<input type="text" class="filename"/>').val(name);
		form=$('<form></form>');
		form.append(input);
		td.children('a.name').hide();
		td.append(form);
		input.focus();
		//preselect input
		var len = input.val().lastIndexOf('.');
		if (len === -1) {
			len = input.val().length;
		}
		input.selectRange(0,len);

		form.submit(function(event){
			event.stopPropagation();
			event.preventDefault();
			var newname=input.val();
			if (!Files.isFileNameValid(newname)) {
				return false;
			} else if (newname !== name) {
				if (FileList.checkName(name, newname, false)) {
					newname = name;
				} else {
					// save background image, because it's replaced by a spinner while async request
					var oldBackgroundImage = td.css('background-image');
					// mark as loading
					td.css('background-image', 'url('+ OC.imagePath('core', 'loading.gif') + ')');
					$.ajax({
						url: OC.filePath('files','ajax','rename.php'),
						data: {
							dir : $('#dir').val(),
							newname: newname,
							file: name
						},
						success: function(result) {
							if (!result || result.status === 'error') {
								OC.Notification.show(result.data.message);
								newname = name;
								// revert changes
								tr.attr('data-file', newname);
								var path = td.children('a.name').attr('href');
								td.children('a.name').attr('href', path.replace(encodeURIComponent(name), encodeURIComponent(newname)));
								if (newname.indexOf('.') > 0 && tr.data('type') !== 'dir') {
									var basename=newname.substr(0,newname.lastIndexOf('.'));
								} else {
									var basename=newname;
								}
								td.find('a.name span.nametext').text(basename);
								if (newname.indexOf('.') > 0 && tr.data('type') !== 'dir') {
									if (td.find('a.name span.extension').length === 0 ) {
										td.find('a.name span.nametext').append('<span class="extension"></span>');
									}
									td.find('a.name span.extension').text(newname.substr(newname.lastIndexOf('.')));
								}
								tr.find('.fileactions').effect('highlight', {}, 5000);
								tr.effect('highlight', {}, 5000);
							}
							// remove loading mark and recover old image
							td.css('background-image', oldBackgroundImage);
						}
					});
				}
			}
			tr.data('renaming',false);
			tr.attr('data-file', newname);
			var path = td.children('a.name').attr('href');
			td.children('a.name').attr('href', path.replace(encodeURIComponent(name), encodeURIComponent(newname)));
			if (newname.indexOf('.') > 0 && tr.data('type') !== 'dir') {
				var basename=newname.substr(0,newname.lastIndexOf('.'));
			} else {
				var basename=newname;
			}
			td.find('a.name span.nametext').text(basename);
			if (newname.indexOf('.') > 0 && tr.data('type') !== 'dir') {
				if (td.find('a.name span.extension').length === 0 ) {
					td.find('a.name span.nametext').append('<span class="extension"></span>');
				}
				td.find('a.name span.extension').text(newname.substr(newname.lastIndexOf('.')));
			}
			form.remove();
			td.children('a.name').show();
			return false;
		});
		input.keyup(function(event){
			if (event.keyCode === 27) {
				tr.data('renaming',false);
				form.remove();
				td.children('a.name').show();
			}
		});
		input.click(function(event){
			event.stopPropagation();
			event.preventDefault();
		});
		input.blur(function(){
			form.trigger('submit');
		});
	},
	checkName:function(oldName, newName, isNewFile) {
		if (isNewFile || $('tr').filterAttr('data-file', newName).length > 0) {
			var html;
			if(isNewFile){
				html = t('files', '{new_name} already exists', {new_name: escapeHTML(newName)})+'<span class="replace">'+t('files', 'replace')+'</span><span class="suggest">'+t('files', 'suggest name')+'</span>&nbsp;<span class="cancel">'+t('files', 'cancel')+'</span>';
			}else{
				html = t('files', '{new_name} already exists', {new_name: escapeHTML(newName)})+'<span class="replace">'+t('files', 'replace')+'</span><span class="cancel">'+t('files', 'cancel')+'</span>';
			}
			html = $('<span>' + html + '</span>');
			html.attr('data-oldName', oldName);
			html.attr('data-newName', newName);
			html.attr('data-isNewFile', isNewFile);
			OC.Notification.showHtml(html);
			return true;
		} else {
			return false;
		}
	},
	replace:function(oldName, newName, isNewFile) {
		// Finish any existing actions
		$('tr').filterAttr('data-file', oldName).hide();
		$('tr').filterAttr('data-file', newName).hide();
		var tr = $('tr').filterAttr('data-file', oldName).clone();
		tr.attr('data-replace', 'true');
		tr.attr('data-file', newName);
		var td = tr.children('td.filename');
		td.children('a.name .span').text(newName);
		var path = td.children('a.name').attr('href');
		td.children('a.name').attr('href', path.replace(encodeURIComponent(oldName), encodeURIComponent(newName)));
		if (newName.indexOf('.') > 0) {
			var basename = newName.substr(0, newName.lastIndexOf('.'));
		} else {
			var basename = newName;
		}
		td.children('a.name').empty();
		var span = $('<span class="nametext"></span>');
		span.text(basename);
		td.children('a.name').append(span);
		if (newName.indexOf('.') > 0) {
			span.append($('<span class="extension">'+newName.substr(newName.lastIndexOf('.'))+'</span>'));
		}
		FileList.insertElement(newName, tr.data('type'), tr);
		tr.show();
		FileList.replaceCanceled = false;
		FileList.replaceOldName = oldName;
		FileList.replaceNewName = newName;
		FileList.replaceIsNewFile = isNewFile;
		FileList.lastAction = function() {
			FileList.finishReplace();
		};
		if (!isNewFile) {
			OC.Notification.showHtml(t('files', 'replaced {new_name} with {old_name}', {new_name: newName}, {old_name: oldName})+'<span class="undo">'+t('files', 'undo')+'</span>');
		}
	},
	finishReplace:function() {
		if (!FileList.replaceCanceled && FileList.replaceOldName && FileList.replaceNewName) {
			$.ajax({url: OC.filePath('files', 'ajax', 'rename.php'), async: false, data: { dir: $('#dir').val(), newname: FileList.replaceNewName, file: FileList.replaceOldName }, success: function(result) {
				if (result && result.status === 'success') {
					$('tr').filterAttr('data-replace', 'true').removeAttr('data-replace');
				} else {
					OC.dialogs.alert(result.data.message, 'Error moving file');
				}
				FileList.replaceCanceled = true;
				FileList.replaceOldName = null;
				FileList.replaceNewName = null;
				FileList.lastAction = null;
			}});
		}
	},
	do_delete:function(files){
		if(files.substr){
			files=[files];
		}
		for (var i=0; i<files.length; i++) {
			var deleteAction = $('tr').filterAttr('data-file',files[i]).children("td.date").children(".action.delete");
			deleteAction.removeClass('delete-icon').addClass('progress-icon');
		}
		// Finish any existing actions
		if (FileList.lastAction) {
			FileList.lastAction();
		}

		var fileNames = JSON.stringify(files);
		$.post(OC.filePath('files', 'ajax', 'delete.php'),
				{dir:$('#dir').val(),files:fileNames},
				function(result){
					if (result.status === 'success') {
						$.each(files,function(index,file){
							var files = $('tr').filterAttr('data-file',file);
							files.remove();
							files.find('input[type="checkbox"]').removeAttr('checked');
							files.removeClass('selected');
						});
						procesSelection();
						checkTrashStatus();
						FileList.updateFileSummary();
					} else {
						$.each(files,function(index,file) {
							var deleteAction = $('tr').filterAttr('data-file',files[i]).children("td.date").children(".action.delete");
							deleteAction.removeClass('progress-icon').addClass('delete-icon');
						});
					}
				});
	},
	createFileSummary: function() {
		if( $('#fileList tr').length > 0 ) {
			var totalDirs = 0;
			var totalFiles = 0;
			var totalSize = 0;

			// Count types and filesize
			$.each($('tr[data-file]'), function(index, value) {
				if ($(value).data('type') === 'dir') {
					totalDirs++;
				} else if ($(value).data('type') === 'file') {
					totalFiles++;
				}
				totalSize += parseInt($(value).data('size'));
			});

			// Get translations
			var directoryInfo = n('files', '%n folder', '%n folders', totalDirs);
			var fileInfo = n('files', '%n file', '%n files', totalFiles);

			var infoVars = {
				dirs: '<span class="dirinfo">'+directoryInfo+'</span><span class="connector">',
				files: '</span><span class="fileinfo">'+fileInfo+'</span>'
			};

			var info = t('files', '{dirs} and {files}', infoVars);

			// don't show the filesize column, if filesize is NaN (e.g. in trashbin)
			if (isNaN(totalSize)) {
				var fileSize = '';
			} else {
				var fileSize = '<td class="filesize">'+humanFileSize(totalSize)+'</td>';
			}

			$('#fileList').append('<tr class="summary"><td><span class="info">'+info+'</span></td>'+fileSize+'<td></td></tr>');

			var $dirInfo = $('.summary .dirinfo');
			var $fileInfo = $('.summary .fileinfo');
			var $connector = $('.summary .connector');

			// Show only what's necessary, e.g.: no files: don't show "0 files"
			if ($dirInfo.html().charAt(0) === "0") {
				$dirInfo.hide();
				$connector.hide();
			}
			if ($fileInfo.html().charAt(0) === "0") {
				$fileInfo.hide();
				$connector.hide();
			}
		}
	},
	updateFileSummary: function() {
		var $summary = $('.summary');

		// Check if we should remove the summary to show "Upload something"
		if ($('#fileList tr').length === 1 && $summary.length === 1) {
			$summary.remove();
		}
		// If there's no summary create one (createFileSummary checks if there's data)
		else if ($summary.length === 0) {
			FileList.createFileSummary();
		}
		// There's a summary and data -> Update the summary
		else if ($('#fileList tr').length > 1 && $summary.length === 1) {
			var totalDirs = 0;
			var totalFiles = 0;
			var totalSize = 0;
			$.each($('tr[data-file]'), function(index, value) {
				if ($(value).data('type') === 'dir') {
					totalDirs++;
				} else if ($(value).data('type') === 'file') {
					totalFiles++;
				}
				if ($(value).data('size') !== undefined) {
					totalSize += parseInt($(value).data('size'));
				}
			});

			var $dirInfo = $('.summary .dirinfo');
			var $fileInfo = $('.summary .fileinfo');
			var $connector = $('.summary .connector');

			// Substitute old content with new translations
			$dirInfo.html(n('files', '%n folder', '%n folders', totalDirs));
			$fileInfo.html(n('files', '%n file', '%n files', totalFiles));
			$('.summary .filesize').html(humanFileSize(totalSize));

			// Show only what's necessary (may be hidden)
			if ($dirInfo.html().charAt(0) === "0") {
				$dirInfo.hide();
				$connector.hide();
			} else {
				$dirInfo.show();
			}
			if ($fileInfo.html().charAt(0) === "0") {
				$fileInfo.hide();
				$connector.hide();
			} else {
				$fileInfo.show();
			}
			if ($dirInfo.html().charAt(0) !== "0" && $fileInfo.html().charAt(0) !== "0") {
				$connector.show();
			}
		}
	},
	showMask: function(){
		// in case one was shown before
		var $mask = $('#content .mask');
		if ($mask.length){
			return;
		}

		$mask = $('<div class="mask transparent"></div>');

		$mask.css('background-image', 'url('+ OC.imagePath('core', 'loading.gif') + ')');
		$mask.css('background-repeat', 'no-repeat');
		$('#content').append($mask);

		// block UI, but only make visible in case loading takes longer
		FileList._maskTimeout = window.setTimeout(function(){
			// reset opacity
			$mask.removeClass('transparent');
		}, 250);
	},
	hideMask: function(){
		var $mask = $('#content .mask').remove();
		if (FileList._maskTimeout){
			window.clearTimeout(FileList._maskTimeout);
		}
	}
};

$(document).ready(function(){

	// handle upload events
	var file_upload_start = $('#file_upload_start');

	file_upload_start.on('fileuploaddrop', function(e, data) {
		OC.Upload.logStatus('filelist handle fileuploaddrop', e, data);

		var dropTarget = $(e.originalEvent.target).closest('tr');
		if(dropTarget && dropTarget.data('type') === 'dir') { // drag&drop upload to folder

			// remember as context
			data.context = dropTarget;

			var dir = dropTarget.data('file');

			// update folder in form
			data.formData = function(form) {
				var formArray = form.serializeArray();
				// array index 0 contains the max files size
				// array index 1 contains the request token
				// array index 2 contains the directory
				var parentDir = formArray[2]['value'];
				if (parentDir === '/') {
					formArray[2]['value'] += dir;
				} else {
					formArray[2]['value'] += '/' + dir;
				}

				return formArray;
			};
		} 

	});
	file_upload_start.on('fileuploadadd', function(e, data) {
		OC.Upload.logStatus('filelist handle fileuploadadd', e, data);

		//finish delete if we are uploading a deleted file
		if(FileList.deleteFiles && FileList.deleteFiles.indexOf(data.files[0].name)!==-1){
			FileList.finishDelete(null, true); //delete file before continuing
		}

		// add ui visualization to existing folder
		if(data.context && data.context.data('type') === 'dir') {
			// add to existing folder

			// update upload counter ui
			var uploadtext = data.context.find('.uploadtext');
			var currentUploads = parseInt(uploadtext.attr('currentUploads'));
			currentUploads += 1;
			uploadtext.attr('currentUploads', currentUploads);

			var translatedText = n('files', 'Uploading %n file', 'Uploading %n files', currentUploads);
			if(currentUploads === 1) {
				var img = OC.imagePath('core', 'loading.gif');
				data.context.find('td.filename').attr('style','background-image:url('+img+')');
				uploadtext.text(translatedText);
				uploadtext.show();
			} else {
				uploadtext.text(translatedText);
			}
		}

	});
	/*
	 * when file upload done successfully add row to filelist
	 * update counter when uploading to sub folder
	 */
	file_upload_start.on('fileuploaddone', function(e, data) {
		OC.Upload.logStatus('filelist handle fileuploaddone', e, data);
		
		var response;
		if (typeof data.result === 'string') {
			response = data.result;
		} else {
			// fetch response from iframe
			response = data.result[0].body.innerText;
		}
		var result=$.parseJSON(response);

		if(typeof result[0] !== 'undefined' && result[0].status === 'success') {
			var file = result[0];

			if (data.context && data.context.data('type') === 'dir') {

				// update upload counter ui
				var uploadtext = data.context.find('.uploadtext');
				var currentUploads = parseInt(uploadtext.attr('currentUploads'));
				currentUploads -= 1;
				uploadtext.attr('currentUploads', currentUploads);
				var translatedText = n('files', 'Uploading %n file', 'Uploading %n files', currentUploads);
				if(currentUploads === 0) {
					var img = OC.imagePath('core', 'filetypes/folder.png');
					data.context.find('td.filename').attr('style','background-image:url('+img+')');
					uploadtext.text(translatedText);
					uploadtext.hide();
				} else {
					uploadtext.text(translatedText);
				}

				// update folder size
				var size = parseInt(data.context.data('size'));
				size += parseInt(file.size);
				data.context.attr('data-size', size);
				data.context.find('td.filesize').text(humanFileSize(size));

			} else {

				// add as stand-alone row to filelist
				var size=t('files', 'Pending');
				if (data.files[0].size>=0){
					size=data.files[0].size;
				}
				var date=new Date();
				var param = {};
				if ($('#publicUploadRequestToken').length) {
					param.download_url = document.location.href + '&download&path=/' + $('#dir').val() + '/' + file.name;
				}
				//should the file exist in the list remove it
				FileList.remove(file.name);

				// create new file context
				data.context = FileList.addFile(file.name, file.size, date, false, false, param);

				// update file data
				data.context.attr('data-mime',file.mime).attr('data-id',file.id);

				var path = getPathForPreview(file.name);
				lazyLoadPreview(path, file.mime, function(previewpath){
					data.context.find('td.filename').attr('style','background-image:url('+previewpath+')');
				});
			}
		}
	});
	file_upload_start.on('fileuploadstop', function(e, data) {
		OC.Upload.logStatus('filelist handle fileuploadstop', e, data);

<<<<<<< HEAD
		//if user pressed cancel hide upload chrome
		if (data.errorThrown === 'abort') {
			//cleanup uploading to a dir
			var uploadtext = $('tr .uploadtext');
			var img = OC.imagePath('core', 'filetypes/folder.png');
			uploadtext.parents('td.filename').attr('style','background-image:url('+img+')');
			uploadtext.fadeOut();
			uploadtext.attr('currentUploads', 0);
=======
					// update folder size
					var size = parseInt(data.context.data('size'));
					size += parseInt(file.size);
					data.context.attr('data-size', size);
					data.context.find('td.filesize').text(humanFileSize(size));

				}
			}
>>>>>>> 9d18e16c
		}
	});
	file_upload_start.on('fileuploadfail', function(e, data) {
		OC.Upload.logStatus('filelist handle fileuploadfail', e, data);

		//if user pressed cancel hide upload chrome
		if (data.errorThrown === 'abort') {
			//cleanup uploading to a dir
			var uploadtext = $('tr .uploadtext');
			var img = OC.imagePath('core', 'filetypes/folder.png');
			uploadtext.parents('td.filename').attr('style','background-image:url('+img+')');
			uploadtext.fadeOut();
			uploadtext.attr('currentUploads', 0);
		}
	});

	$('#notification').hide();
	$('#notification').on('click', '.undo', function(){
		if (FileList.deleteFiles) {
			$.each(FileList.deleteFiles,function(index,file){
				$('tr').filterAttr('data-file',file).show();
			});
			FileList.deleteCanceled=true;
			FileList.deleteFiles=null;
		} else if (FileList.replaceOldName && FileList.replaceNewName) {
			if (FileList.replaceIsNewFile) {
				// Delete the new uploaded file
				FileList.deleteCanceled = false;
				FileList.deleteFiles = [FileList.replaceOldName];
			} else {
				$('tr').filterAttr('data-file', FileList.replaceOldName).show();
			}
			$('tr').filterAttr('data-replace', 'true').remove();
			$('tr').filterAttr('data-file', FileList.replaceNewName).show();
			FileList.replaceCanceled = true;
			FileList.replaceOldName = null;
			FileList.replaceNewName = null;
			FileList.replaceIsNewFile = null;
		}
		FileList.lastAction = null;
		OC.Notification.hide();
	});
	$('#notification:first-child').on('click', '.replace', function() {
		OC.Notification.hide(function() {
			FileList.replace($('#notification > span').attr('data-oldName'), $('#notification > span').attr('data-newName'), $('#notification > span').attr('data-isNewFile'));
		});
	});
	$('#notification:first-child').on('click', '.suggest', function() {
		$('tr').filterAttr('data-file', $('#notification > span').attr('data-oldName')).show();
		OC.Notification.hide();
	});
	$('#notification:first-child').on('click', '.cancel', function() {
		if ($('#notification > span').attr('data-isNewFile')) {
			FileList.deleteCanceled = false;
			FileList.deleteFiles = [$('#notification > span').attr('data-oldName')];
		}
	});
	FileList.useUndo=(window.onbeforeunload)?true:false;
	$(window).bind('beforeunload', function (){
		if (FileList.lastAction) {
			FileList.lastAction();
		}
	});
	$(window).unload(function (){
		$(window).trigger('beforeunload');
	});

	function parseHashQuery(){
		var hash = window.location.hash,
			pos = hash.indexOf('?'),
			query;
		if (pos >= 0){
			return hash.substr(pos + 1);
		}
		return '';
	}

	function parseCurrentDirFromUrl(){
		var query = parseHashQuery(),
			params,
			dir = '/';
		// try and parse from URL hash first
		if (query){
			params = OC.parseQueryString(query);
		}
		// else read from query attributes
		if (!params){
			params = OC.parseQueryString(location.search);
		}
		return (params && params.dir) || '/';
	}

	// fallback to hashchange when no history support
	if (!window.history.pushState){
		$(window).on('hashchange', function(){
			FileList.changeDirectory(parseCurrentDirFromUrl(), false);
		});
	}
	window.onpopstate = function(e){
		var targetDir;
		if (e.state && e.state.dir){
			targetDir = e.state.dir;
		}
		else{
			// read from URL
			targetDir = parseCurrentDirFromUrl();
		}
		if (targetDir){
			FileList.changeDirectory(targetDir, false);
		}
	}

	if (parseInt($('#ajaxLoad').val(), 10) === 1){
		// need to initially switch the dir to the one from the hash (IE8)
		FileList.changeDirectory(parseCurrentDirFromUrl(), false, true);
	}

	FileList.createFileSummary();
});<|MERGE_RESOLUTION|>--- conflicted
+++ resolved
@@ -45,20 +45,20 @@
 			"href": linktarget
 		});
 		//split extension from filename for non dirs
-		if (type !== 'dir' && name.indexOf('.')!==-1) {
-			basename = name.substr(0,name.lastIndexOf('.'));
-			extension = name.substr(name.lastIndexOf('.'));
+		if (type != 'dir' && name.indexOf('.')!=-1) {
+			basename=name.substr(0,name.lastIndexOf('.'));
+			extension=name.substr(name.lastIndexOf('.'));
 		} else {
-			basename = name;
-			extension = false;
-		}
-		var name_span = $('<span></span>').addClass('nametext').text(basename);
+			basename=name;
+			extension=false;
+		}
+		var name_span=$('<span></span>').addClass('nametext').text(basename);
 		link_elem.append(name_span);
 		if(extension){
 			name_span.append($('<span></span>').addClass('extension').text(extension));
 		}
 		//dirs can show the number of uploaded files
-		if (type === 'dir') {
+		if (type == 'dir') {
 			link_elem.append($('<span></span>').attr({
 				'class': 'uploadtext',
 				'currentUploads': 0
@@ -68,10 +68,10 @@
 		tr.append(td);
 
 		//size column
-		if (size!==t('files', 'Pending')) {
+		if(size!=t('files', 'Pending')){
 			simpleSize = humanFileSize(size);
-		} else {
-			simpleSize = t('files', 'Pending');
+		}else{
+			simpleSize=t('files', 'Pending');
 		}
 		var sizeColor = Math.round(160-Math.pow((size/(1024*1024)),2));
 		var lastModifiedTime = Math.round(lastModified.getTime() / 1000);
@@ -122,9 +122,9 @@
 		);
 
 		FileList.insertElement(name, 'file', tr);
-		if (loading) {
+		if(loading){
 			tr.data('loading',true);
-		} else {
+		}else{
 			tr.find('td.filename').draggable(dragOptions);
 		}
 		if (hidden) {
@@ -155,12 +155,6 @@
 		FileActions.display(tr.find('td.filename'));
 		return tr;
 	},
-<<<<<<< HEAD
-	refresh:function(data) {
-		var result = jQuery.parseJSON(data.responseText);
-		if(typeof(result.data.breadcrumb) !== 'undefined'){
-			updateBreadcrumb(result.data.breadcrumb);
-=======
 	/**
 	 * @brief Changes the current directory and reload the file list.
 	 * @param targetDir target directory (non URL encoded)
@@ -248,7 +242,6 @@
 			if(!SVGSupport()) {
 				replaceSVG();
 			}
->>>>>>> 9d18e16c
 		}
 
 		FileList.update(result.data.files);
@@ -263,13 +256,8 @@
 		$('tr').filterAttr('data-file',name).find('td.filename').draggable('destroy');
 		$('tr').filterAttr('data-file',name).remove();
 		FileList.updateFileSummary();
-<<<<<<< HEAD
-		if($('tr[data-file]').length===0){
-			$('#emptycontent').show();
-=======
 		if($('tr[data-file]').length==0){
 			$('#emptycontent').removeClass('hidden');
->>>>>>> 9d18e16c
 		}
 	},
 	insertElement:function(name,type,element){
@@ -287,14 +275,14 @@
 			}
 		}
 		if(fileElements.length){
-			if(pos===-1){
+			if(pos==-1){
 				$(fileElements[0]).before(element);
 			}else{
 				$(fileElements[pos]).after(element);
 			}
-		}else if(type==='dir' && $('tr[data-file]').length>0){
+		}else if(type=='dir' && $('tr[data-file]').length>0){
 			$('tr[data-file]').first().before(element);
-		} else if(type==='file' && $('tr[data-file]').length>0) {
+		} else if(type=='file' && $('tr[data-file]').length>0) {
 			$('tr[data-file]').last().before(element);
 		}else{
 			$('#fileList').append(element);
@@ -307,7 +295,7 @@
 		tr.data('loading',false);
 		mime=tr.data('mime');
 		tr.attr('data-mime',mime);
-		if (id) {
+		if (id != null) {
 			tr.attr('data-id', id);
 		}
 		var path = getPathForPreview(name);
@@ -343,7 +331,7 @@
 			var newname=input.val();
 			if (!Files.isFileNameValid(newname)) {
 				return false;
-			} else if (newname !== name) {
+			} else if (newname != name) {
 				if (FileList.checkName(name, newname, false)) {
 					newname = name;
 				} else {
@@ -391,14 +379,14 @@
 			tr.attr('data-file', newname);
 			var path = td.children('a.name').attr('href');
 			td.children('a.name').attr('href', path.replace(encodeURIComponent(name), encodeURIComponent(newname)));
-			if (newname.indexOf('.') > 0 && tr.data('type') !== 'dir') {
+			if (newname.indexOf('.') > 0 && tr.data('type') != 'dir') {
 				var basename=newname.substr(0,newname.lastIndexOf('.'));
 			} else {
 				var basename=newname;
 			}
 			td.find('a.name span.nametext').text(basename);
-			if (newname.indexOf('.') > 0 && tr.data('type') !== 'dir') {
-				if (td.find('a.name span.extension').length === 0 ) {
+			if (newname.indexOf('.') > 0 && tr.data('type') != 'dir') {
+				if (td.find('a.name span.extension').length == 0 ) {
 					td.find('a.name span.nametext').append('<span class="extension"></span>');
 				}
 				td.find('a.name span.extension').text(newname.substr(newname.lastIndexOf('.')));
@@ -408,7 +396,7 @@
 			return false;
 		});
 		input.keyup(function(event){
-			if (event.keyCode === 27) {
+			if (event.keyCode == 27) {
 				tr.data('renaming',false);
 				form.remove();
 				td.children('a.name').show();
@@ -434,7 +422,7 @@
 			html.attr('data-oldName', oldName);
 			html.attr('data-newName', newName);
 			html.attr('data-isNewFile', isNewFile);
-			OC.Notification.showHtml(html);
+            OC.Notification.showHtml(html);
 			return true;
 		} else {
 			return false;
@@ -473,13 +461,13 @@
 			FileList.finishReplace();
 		};
 		if (!isNewFile) {
-			OC.Notification.showHtml(t('files', 'replaced {new_name} with {old_name}', {new_name: newName}, {old_name: oldName})+'<span class="undo">'+t('files', 'undo')+'</span>');
+            OC.Notification.showHtml(t('files', 'replaced {new_name} with {old_name}', {new_name: newName}, {old_name: oldName})+'<span class="undo">'+t('files', 'undo')+'</span>');
 		}
 	},
 	finishReplace:function() {
 		if (!FileList.replaceCanceled && FileList.replaceOldName && FileList.replaceNewName) {
 			$.ajax({url: OC.filePath('files', 'ajax', 'rename.php'), async: false, data: { dir: $('#dir').val(), newname: FileList.replaceNewName, file: FileList.replaceOldName }, success: function(result) {
-				if (result && result.status === 'success') {
+				if (result && result.status == 'success') {
 					$('tr').filterAttr('data-replace', 'true').removeAttr('data-replace');
 				} else {
 					OC.dialogs.alert(result.data.message, 'Error moving file');
@@ -508,7 +496,7 @@
 		$.post(OC.filePath('files', 'ajax', 'delete.php'),
 				{dir:$('#dir').val(),files:fileNames},
 				function(result){
-					if (result.status === 'success') {
+					if (result.status == 'success') {
 						$.each(files,function(index,file){
 							var files = $('tr').filterAttr('data-file',file);
 							files.remove();
@@ -549,7 +537,7 @@
 			var infoVars = {
 				dirs: '<span class="dirinfo">'+directoryInfo+'</span><span class="connector">',
 				files: '</span><span class="fileinfo">'+fileInfo+'</span>'
-			};
+			}
 
 			var info = t('files', '{dirs} and {files}', infoVars);
 
@@ -795,7 +783,6 @@
 	file_upload_start.on('fileuploadstop', function(e, data) {
 		OC.Upload.logStatus('filelist handle fileuploadstop', e, data);
 
-<<<<<<< HEAD
 		//if user pressed cancel hide upload chrome
 		if (data.errorThrown === 'abort') {
 			//cleanup uploading to a dir
@@ -804,16 +791,6 @@
 			uploadtext.parents('td.filename').attr('style','background-image:url('+img+')');
 			uploadtext.fadeOut();
 			uploadtext.attr('currentUploads', 0);
-=======
-					// update folder size
-					var size = parseInt(data.context.data('size'));
-					size += parseInt(file.size);
-					data.context.attr('data-size', size);
-					data.context.find('td.filesize').text(humanFileSize(size));
-
-				}
-			}
->>>>>>> 9d18e16c
 		}
 	});
 	file_upload_start.on('fileuploadfail', function(e, data) {
@@ -854,16 +831,16 @@
 			FileList.replaceIsNewFile = null;
 		}
 		FileList.lastAction = null;
-		OC.Notification.hide();
+        OC.Notification.hide();
 	});
 	$('#notification:first-child').on('click', '.replace', function() {
-		OC.Notification.hide(function() {
-			FileList.replace($('#notification > span').attr('data-oldName'), $('#notification > span').attr('data-newName'), $('#notification > span').attr('data-isNewFile'));
-		});
+        OC.Notification.hide(function() {
+            FileList.replace($('#notification > span').attr('data-oldName'), $('#notification > span').attr('data-newName'), $('#notification > span').attr('data-isNewFile'));
+        });
 	});
 	$('#notification:first-child').on('click', '.suggest', function() {
 		$('tr').filterAttr('data-file', $('#notification > span').attr('data-oldName')).show();
-		OC.Notification.hide();
+        OC.Notification.hide();
 	});
 	$('#notification:first-child').on('click', '.cancel', function() {
 		if ($('#notification > span').attr('data-isNewFile')) {
