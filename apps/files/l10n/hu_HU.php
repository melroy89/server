<?php $TRANSLATIONS = array(
<<<<<<< HEAD
"There is no error, the file uploaded with success" => "Nincs hiba, a fájl sikeresen feltöltve.",
"The uploaded file exceeds the MAX_FILE_SIZE directive that was specified in the HTML form" => "A feltöltött fájl meghaladja a MAX_FILE_SIZE direktívát ami meghatározott a HTML form-ban.",
"The uploaded file was only partially uploaded" => "Az eredeti fájl csak részlegesen van feltöltve.",
"No file was uploaded" => "Nem lett fájl feltöltve.",
"Missing a temporary folder" => "Hiányzik az ideiglenes könyvtár",
"Failed to write to disk" => "Nem írható lemezre",
=======
"There is no error, the file uploaded with success" => "A fájlt sikerült feltölteni",
"The uploaded file exceeds the upload_max_filesize directive in php.ini: " => "A feltöltött fájl mérete meghaladja a php.ini állományban megadott upload_max_filesize paraméter értékét.",
"The uploaded file exceeds the MAX_FILE_SIZE directive that was specified in the HTML form" => "A feltöltött fájl mérete meghaladja a MAX_FILE_SIZE paramétert, ami a HTML  formban került megadásra.",
"The uploaded file was only partially uploaded" => "Az eredeti fájlt csak részben sikerült feltölteni.",
"No file was uploaded" => "Nem töltődött fel semmi",
"Missing a temporary folder" => "Hiányzik egy ideiglenes mappa",
"Failed to write to disk" => "Nem sikerült a lemezre történő írás",
>>>>>>> 166da88b
"Files" => "Fájlok",
"Unshare" => "Megosztás visszavonása",
"Delete" => "Törlés",
"Rename" => "Átnevezés",
"{new_name} already exists" => "{new_name} már létezik",
"replace" => "írjuk fölül",
"suggest name" => "legyen más neve",
"cancel" => "mégse",
"replaced {new_name}" => "a(z) {new_name} állományt kicseréltük",
"undo" => "visszavonás",
"replaced {new_name} with {old_name}" => "{new_name} fájlt kicseréltük ezzel:  {old_name}",
"unshared {files}" => "{files} fájl megosztása visszavonva",
"deleted {files}" => "{files} fájl törölve",
"Invalid name, '\\', '/', '<', '>', ':', '\"', '|', '?' and '*' are not allowed." => "Érvénytelen elnevezés. Ezek a karakterek nem használhatók: '\\', '/', '<', '>', ':', '\"', '|', '?' és '*'",
"generating ZIP-file, it may take some time." => "ZIP-fájl generálása, ez eltarthat egy ideig.",
"Unable to upload your file as it is a directory or has 0 bytes" => "Nem tölthető fel, mert mappa volt, vagy 0 byte méretű",
"Upload Error" => "Feltöltési hiba",
"Close" => "Bezárás",
"Pending" => "Folyamatban",
<<<<<<< HEAD
"Upload cancelled." => "Feltöltés megszakítva",
=======
"1 file uploading" => "1 fájl töltődik föl",
"{count} files uploading" => "{count} fájl töltődik föl",
"Upload cancelled." => "A feltöltést megszakítottuk.",
"File upload is in progress. Leaving the page now will cancel the upload." => "Fájlfeltöltés van folyamatban. Az oldal elhagyása megszakítja a feltöltést.",
"Invalid folder name. Usage of \"Shared\" is reserved by Owncloud" => "Érvénytelen mappanév. A \"Shared\" elnevezést az Owncloud rendszer használja.",
"{count} files scanned" => "{count} fájlt találtunk",
"error while scanning" => "Hiba a fájllista-ellenőrzés során",
>>>>>>> 166da88b
"Name" => "Név",
"Size" => "Méret",
"Modified" => "Módosítva",
"1 folder" => "1 mappa",
"{count} folders" => "{count} mappa",
"1 file" => "1 fájl",
"{count} files" => "{count} fájl",
"File handling" => "Fájlkezelés",
"Maximum upload size" => "Maximális feltölthető fájlméret",
"max. possible: " => "max. lehetséges: ",
"Needed for multi-file and folder downloads." => "Kötegelt fájl- vagy mappaletöltéshez szükséges",
"Enable ZIP-download" => "A ZIP-letöltés engedélyezése",
"0 is unlimited" => "0 = korlátlan",
"Maximum input size for ZIP files" => "ZIP-fájlok maximális kiindulási mérete",
"Save" => "Mentés",
"New" => "Új",
"Text file" => "Szövegfájl",
"Folder" => "Mappa",
"From link" => "Feltöltés linkről",
"Upload" => "Feltöltés",
<<<<<<< HEAD
"Cancel upload" => "Feltöltés megszakítása",
"Nothing in here. Upload something!" => "Töltsön fel egy fájlt.",
=======
"Cancel upload" => "A feltöltés megszakítása",
"Nothing in here. Upload something!" => "Itt nincs semmi. Töltsön fel valamit!",
>>>>>>> 166da88b
"Download" => "Letöltés",
"Upload too large" => "A feltöltés túl nagy",
"The files you are trying to upload exceed the maximum size for file uploads on this server." => "A feltöltendő állományok mérete meghaladja a kiszolgálón megengedett maximális méretet.",
"Files are being scanned, please wait." => "A fájllista ellenőrzése zajlik, kis türelmet!",
"Current scanning" => "Ellenőrzés alatt"
);<|MERGE_RESOLUTION|>--- conflicted
+++ resolved
@@ -1,12 +1,4 @@
 <?php $TRANSLATIONS = array(
-<<<<<<< HEAD
-"There is no error, the file uploaded with success" => "Nincs hiba, a fájl sikeresen feltöltve.",
-"The uploaded file exceeds the MAX_FILE_SIZE directive that was specified in the HTML form" => "A feltöltött fájl meghaladja a MAX_FILE_SIZE direktívát ami meghatározott a HTML form-ban.",
-"The uploaded file was only partially uploaded" => "Az eredeti fájl csak részlegesen van feltöltve.",
-"No file was uploaded" => "Nem lett fájl feltöltve.",
-"Missing a temporary folder" => "Hiányzik az ideiglenes könyvtár",
-"Failed to write to disk" => "Nem írható lemezre",
-=======
 "There is no error, the file uploaded with success" => "A fájlt sikerült feltölteni",
 "The uploaded file exceeds the upload_max_filesize directive in php.ini: " => "A feltöltött fájl mérete meghaladja a php.ini állományban megadott upload_max_filesize paraméter értékét.",
 "The uploaded file exceeds the MAX_FILE_SIZE directive that was specified in the HTML form" => "A feltöltött fájl mérete meghaladja a MAX_FILE_SIZE paramétert, ami a HTML  formban került megadásra.",
@@ -14,7 +6,6 @@
 "No file was uploaded" => "Nem töltődött fel semmi",
 "Missing a temporary folder" => "Hiányzik egy ideiglenes mappa",
 "Failed to write to disk" => "Nem sikerült a lemezre történő írás",
->>>>>>> 166da88b
 "Files" => "Fájlok",
 "Unshare" => "Megosztás visszavonása",
 "Delete" => "Törlés",
@@ -34,9 +25,6 @@
 "Upload Error" => "Feltöltési hiba",
 "Close" => "Bezárás",
 "Pending" => "Folyamatban",
-<<<<<<< HEAD
-"Upload cancelled." => "Feltöltés megszakítva",
-=======
 "1 file uploading" => "1 fájl töltődik föl",
 "{count} files uploading" => "{count} fájl töltődik föl",
 "Upload cancelled." => "A feltöltést megszakítottuk.",
@@ -44,7 +32,6 @@
 "Invalid folder name. Usage of \"Shared\" is reserved by Owncloud" => "Érvénytelen mappanév. A \"Shared\" elnevezést az Owncloud rendszer használja.",
 "{count} files scanned" => "{count} fájlt találtunk",
 "error while scanning" => "Hiba a fájllista-ellenőrzés során",
->>>>>>> 166da88b
 "Name" => "Név",
 "Size" => "Méret",
 "Modified" => "Módosítva",
@@ -65,13 +52,8 @@
 "Folder" => "Mappa",
 "From link" => "Feltöltés linkről",
 "Upload" => "Feltöltés",
-<<<<<<< HEAD
-"Cancel upload" => "Feltöltés megszakítása",
-"Nothing in here. Upload something!" => "Töltsön fel egy fájlt.",
-=======
 "Cancel upload" => "A feltöltés megszakítása",
 "Nothing in here. Upload something!" => "Itt nincs semmi. Töltsön fel valamit!",
->>>>>>> 166da88b
 "Download" => "Letöltés",
 "Upload too large" => "A feltöltés túl nagy",
 "The files you are trying to upload exceed the maximum size for file uploads on this server." => "A feltöltendő állományok mérete meghaladja a kiszolgálón megengedett maximális méretet.",
