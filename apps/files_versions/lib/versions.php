<?php
/**
 * Copyright (c) 2012 Frank Karlitschek <frank@owncloud.org>
 *               2013 Bjoern Schiessle <schiessle@owncloud.com>
 * This file is licensed under the Affero General Public License version 3 or
 * later.
 * See the COPYING-README file.
 */

/**
 * Versions
 *
 * A class to handle the versioning of files.
 */

namespace OCA_Versions;

class Storage {

	const DEFAULTENABLED=true;
	const DEFAULTMAXSIZE=50; // unit: percentage; 50% of available disk space/quota
	
	private static $max_versions_per_interval = array(
														1 => array('intervalEndsAfter' => 10,     //first 10sec, one version every 2sec
																	'step' => 2),
														2 => array('intervalEndsAfter' => 60,     //next minute, one version every 10sec
																	'step' => 10),
														3 => array('intervalEndsAfter' => 3600,     //next hour, one version every minute
																	'step' => 60),
														4 => array('intervalEndsAfter' => 86400,   //next 24h, one version every hour
																	'step' => 3600),
														5 => array('intervalEndsAfter' => 2592000,   //next 30days, one version per day
																	'step' => 86400),
														6 => array('intervalEndsAfter' => -1,      //until the end one version per week
																	'step' => 604800),
			);	

	private static function getUidAndFilename($filename)
	{
		if (\OCP\App::isEnabled('files_sharing')
		    && substr($filename, 0, 7) == '/Shared'
		    && $source = \OCP\Share::getItemSharedWith('file',
					substr($filename, 7),
					\OC_Share_Backend_File::FORMAT_SHARED_STORAGE)) {
			$filename = $source['path'];
			$pos = strpos($filename, '/files', 1);
			$uid = substr($filename, 1, $pos - 1);
			$filename = substr($filename, $pos + 6);
		} else {
			$uid = \OCP\User::getUser();
		}
		return array($uid, $filename);
	}

	/**
	 * store a new version of a file.
	 */
	public function store($filename) {
		if(\OCP\Config::getSystemValue('files_versions', Storage::DEFAULTENABLED)=='true') {
			list($uid, $filename) = self::getUidAndFilename($filename);
			$files_view = new \OC\Files\View('/'.\OCP\User::getUser() .'/files');
			$users_view = new \OC\Files\View('/'.\OCP\User::getUser());

			//check if source file already exist as version to avoid recursions.
			// todo does this check work?
			if ($users_view->file_exists($filename)) {
				return false;
			}

			// check if filename is a directory
			if($files_view->is_dir($filename)) {
				return false;
			}

			// we should have a source file to work with
			if (!$files_view->file_exists($filename)) {
				return false;
			}

			// create all parent folders
			$info=pathinfo($filename);
			$versionsFolderName=\OCP\Config::getSystemValue('datadirectory').$users_view->getAbsolutePath('files_versions/');
			if(!file_exists($versionsFolderName.'/'.$info['dirname'])) {
				mkdir($versionsFolderName.'/'.$info['dirname'], 0750, true);
			}

			// store a new version of a file
			$result = $users_view->copy('files'.$filename, 'files_versions'.$filename.'.v'.$users_view->filemtime('files'.$filename));
			if (  ($versionsSize = \OCP\Config::getAppValue('files_versions', 'size')) === null ) {
				$versionsSize = self::calculateSize($uid);
			}
			$versionsSize += $users_view->filesize('files'.$filename);
			
			// expire old revisions if necessary
			$newSize = self::expire($filename, $versionsSize);
			
			if ( $newSize != $versionsSize )  {
				\OCP\Config::setAppValue('files_versions', 'size', $versionsSize);
			}
		}
	}


	/**
	 * Delete versions of a file
	 */
	public static function delete($filename) {
		list($uid, $filename) = self::getUidAndFilename($filename);
		$versions_fileview = new \OC_FilesystemView('/'.$uid .'/files_versions');
		
		$abs_path = \OCP\Config::getSystemValue('datadirectory').$versions_fileview->getAbsolutePath('').$filename.'.v';
		if( ($versions = self::getVersions($filename)) ) {
			if (  ($versionsSize = \OCP\Config::getAppValue('files_versions', 'size')) === null ) {
				$versionsSize = self::calculateSize($uid);
			}
			foreach ($versions as $v) {
				unlink($abs_path . $v['version']);
				$versionsSize -= $v['size'];
			}
			\OCP\Config::setAppValue('files_versions', 'size', $versionsSize);
		}
	}
	
	/**
	 * rename versions of a file
	 */
	public static function rename($oldpath, $newpath) {
		list($uid, $oldpath) = self::getUidAndFilename($oldpath);
		list($uidn, $newpath) = self::getUidAndFilename($newpath);
		$versions_view = new \OC_FilesystemView('/'.$uid .'/files_versions');
		$files_view = new \OC_FilesystemView('/'.$uid .'/files');
<<<<<<< HEAD
		
=======
		$abs_newpath = \OCP\Config::getSystemValue('datadirectory').$versions_view->getAbsolutePath('').$newpath;
		
>>>>>>> 1d57a2e2
		if ( $files_view->is_dir($oldpath) && $versions_view->is_dir($oldpath) ) {
			$versions_view->rename($oldpath, $newpath);
		} else 	if ( ($versions = Storage::getVersions($oldpath)) ) {
			$info=pathinfo($abs_newpath);
			if(!file_exists($info['dirname'])) mkdir($info['dirname'], 0750, true);
			$versions = Storage::getVersions($oldpath);
			foreach ($versions as $v) {
				$versions_view->rename($oldpath.'.v'.$v['version'], $newpath.'.v'.$v['version']);
			}
		}
	}
	
	/**
	 * rollback to an old version of a file.
	 */
	public static function rollback($filename, $revision) {

		if(\OCP\Config::getSystemValue('files_versions', Storage::DEFAULTENABLED)=='true') {
			list($uid, $filename) = self::getUidAndFilename($filename);
<<<<<<< HEAD
			$users_view = new \OC\Files\View('/' . \OCP\User::getUser());

=======
			$users_view = new \OC_FilesystemView('/'.$uid);
			$versionCreated = false;
			
>>>>>>> 1d57a2e2
			//first create a new version
			$version = 'files_versions'.$filename.'.v'.$users_view->filemtime('files'.$filename);
			if ( !$users_view->file_exists($version)) {
				$users_view->copy('files'.$filename, 'files_versions'.$filename.'.v'.$users_view->filemtime('files'.$filename));
				$versionCreated = true;
			}
			
			// rollback
			if( @$users_view->copy('files_versions'.$filename.'.v'.$revision, 'files'.$filename) ) {
				$users_view->touch('files'.$filename, $revision);
				Storage::expire($filename);
				return true;

			}else if ( $versionCreated ) {
				$users_view->unlink($version);
			}
		}
		return false;

	}


	/**
	 * @brief get a list of all available versions of a file in descending chronological order
	 * @param $filename file to find versions of, relative to the user files dir
	 * @param $count number of versions to return
	 * @returns array
	 */
	public static function getVersions( $filename, $count = 0 ) {
		if( \OCP\Config::getSystemValue('files_versions', Storage::DEFAULTENABLED)=='true' ) {
			list($uid, $filename) = self::getUidAndFilename($filename);
			$versions_fileview = new \OC\Files\View('/' . \OCP\User::getUser() . '/files_versions');

			$versionsName = \OCP\Config::getSystemValue('datadirectory').$versions_fileview->getAbsolutePath($filename);
			$versions = array();
			// fetch for old versions
			$matches = glob( $versionsName.'.v*' );

			sort( $matches );

			$files_view = new \OC_FilesystemView('/'.$uid.'/files');
			$local_file = $files_view->getLocalFile($filename);

			foreach( $matches as $ma ) {
				$parts = explode( '.v', $ma );
				$version = ( end( $parts ) );
				$key = $version.'#'.$filename;
				$versions[$key]['cur'] = 0;
				$versions[$key]['version'] = $version;
				$versions[$key]['path'] = $filename;
				$versions[$key]['size'] = $versions_fileview->filesize($filename.'.v'.$version);

				// if file with modified date exists, flag it in array as currently enabled version
				( \md5_file( $ma ) == \md5_file( $local_file ) ? $versions[$key]['fileMatch'] = 1 : $versions[$key]['fileMatch'] = 0 );

			}

			$versions = array_reverse( $versions );

			foreach( $versions as $key => $value ) {
				// flag the first matched file in array (which will have latest modification date) as current version
				if ( $value['fileMatch'] ) {
					$value['cur'] = 1;
					break;
				}
			}

			$versions = array_reverse( $versions );

			// only show the newest commits
			if( $count != 0 and ( count( $versions )>$count ) ) {
				$versions = array_slice( $versions, count( $versions ) - $count );
			}

			return( $versions );

		} else {
			// if versioning isn't enabled then return an empty array
			return( array() );
		}

	}

	/**
	 * @brief get the size of all stored versions from a given user
	 * @param $uid id from the user
	 * @return size of vesions
	 */
	private static function calculateSize($uid) {
		if( \OCP\Config::getSystemValue('files_versions', Storage::DEFAULTENABLED)=='true' ) {
			$versions_fileview = new \OC_FilesystemView('/'.$uid.'/files_versions');
			$versionsRoot = \OCP\Config::getSystemValue('datadirectory').$versions_fileview->getAbsolutePath('');
				
			$iterator = new \RecursiveIteratorIterator(new \RecursiveDirectoryIterator($versionsRoot), \RecursiveIteratorIterator::CHILD_FIRST);
				
			$size = 0;
							
			foreach ($iterator as $path) {
				if ( preg_match('/^.+\.v(\d+)$/', $path, $match) ) {
					$relpath = substr($path, strlen($versionsRoot)-1);
					$size += $versions_fileview->filesize($relpath);
				}
			}
			
			return $size;
		}
	}
	
	/**
	 * @brief returns all stored file versions from a given user
	 * @param $uid id to the user
	 * @return array with contains two arrays 'all' which contains all versions sorted by age and 'by_file' which contains all versions sorted by filename
	 */
	private static function getAllVersions($uid) {
		if( \OCP\Config::getSystemValue('files_versions', Storage::DEFAULTENABLED)=='true' ) {
			$versions_fileview = new \OC_FilesystemView('/'.$uid.'/files_versions');
			$versionsRoot = \OCP\Config::getSystemValue('datadirectory').$versions_fileview->getAbsolutePath('');
			
			$iterator = new \RecursiveIteratorIterator(new \RecursiveDirectoryIterator($versionsRoot), \RecursiveIteratorIterator::CHILD_FIRST);
			
			$versions = array();
			
			foreach ($iterator as $path) {
				if ( preg_match('/^.+\.v(\d+)$/', $path, $match) ) {
					$relpath = substr($path, strlen($versionsRoot)-1);
					$versions[$match[1].'#'.$relpath] = array('path' => $relpath, 'timestamp' => $match[1]);
				}
			}
			
			ksort($versions);
			
			$i = 0;
			
			$result = array();
			
			foreach( $versions as $key => $value ) {
				$i++;
				$size = $versions_fileview->filesize($value['path']);
				$filename = substr($value['path'], 0, -strlen($value['timestamp'])-2);

				$result['all'][$key]['version'] = $value['timestamp'];
				$result['all'][$key]['path'] = $filename;
				$result['all'][$key]['size'] = $size;
				
				$filename = substr($value['path'], 0, -strlen($value['timestamp'])-2);
				$result['by_file'][$filename][$key]['version'] = $value['timestamp'];
				$result['by_file'][$filename][$key]['path'] = $filename;
				$result['by_file'][$filename][$key]['size'] = $size;
				
			}
			
			return $result;
		}
	}

	/**
	 * @brief Erase a file's versions which exceed the set quota
	 */
	private static function expire($filename, $versionsSize = null) {
		if(\OCP\Config::getSystemValue('files_versions', Storage::DEFAULTENABLED)=='true') {
			list($uid, $filename) = self::getUidAndFilename($filename);			
			$versions_fileview = new \OC_FilesystemView('/'.$uid.'/files_versions');
			
			// get available disk space for user
			$quota = \OCP\Util::computerFileSize(\OC_Preferences::getValue($uid, 'files', 'quota'));
			if ( $quota == null ) {
				$quota = \OCP\Util::computerFileSize(\OC_Appconfig::getValue('files', 'default_quota'));
			}
			if ( $quota == null ) {
				$quota = \OC\Files\Filesystem::free_space('/');
			}
			
			// make sure that we have the current size of the version history
			if ( $versionsSize === null ) {
				if (  ($versionsSize = \OCP\Config::getAppValue('files_versions', 'size')) === null ) {
					$versionsSize = self::calculateSize($uid);
				}
			}

			// calculate available space for version history
			$rootInfo = \OC_FileCache::get('', '/'. $uid . '/files');
			$free = $quota-$rootInfo['size']; // remaining free space for user
			if ( $free > 0 ) {
				$availableSpace = ($free * self::DEFAULTMAXSIZE / 100) - $versionsSize; // how much space can be used for versions
			} else {
				$availableSpace = $free-$versionsSize;
			} 

			// after every 1000s run reduce the number of all versions not only for the current file 
			$random = rand(0, 1000);
			if ($random == 0) {
				$result = Storage::getAllVersions($uid);
				$versions_by_file = $result['by_file'];
				$all_versions = $result['all'];
			} else {
				$all_versions = Storage::getVersions($filename);
				$versions_by_file[$filename] = $all_versions;
			}
			
			$time = time();
			
			// it is possible to expire versions from more than one file
			// iterate through all given files
			foreach ($versions_by_file as $filename => $versions) {
				$versions = array_reverse($versions);	// newest version first
				
				$interval = 1;
				$step = Storage::$max_versions_per_interval[$interval]['step'];			
				if (Storage::$max_versions_per_interval[$interval]['intervalEndsAfter'] == -1) {
					$nextInterval = -1;
				} else {
					$nextInterval = $time - Storage::$max_versions_per_interval[$interval]['intervalEndsAfter'];
				}
				
				$firstVersion = reset($versions);
				$firstKey = key($versions);
				$prevTimestamp = $firstVersion['version'];
				$nextVersion = $firstVersion['version'] - $step;
				$remaining_versions[$firstKey] = $firstVersion;
				unset($versions[$firstKey]);
				
				foreach ($versions as $key => $version) {
					$newInterval = true;
					while ( $newInterval ) {
						if ( $nextInterval == -1 || $version['version'] >= $nextInterval ) {
							if ( $version['version'] > $nextVersion ) {
								//distance between two version too small, delete version
								$versions_fileview->unlink($version['path'].'.v'.$version['version']);
								$availableSpace += $version['size'];
								$versionsSize -= $version['size'];
								unset($all_versions[$key]); // update array with all versions
							} else {
								$nextVersion = $version['version'] - $step;
							}
							$newInterval = false; // version checked so we can move to the next one
						} else { // time to move on to the next interval
							$interval++;
							$step = Storage::$max_versions_per_interval[$interval]['step'];
							$nextVersion = $prevTimestamp - $step;
							if ( Storage::$max_versions_per_interval[$interval]['intervalEndsAfter'] == -1 ) {
								$nextInterval = -1;
							} else {
								$nextInterval = $time - Storage::$max_versions_per_interval[$interval]['intervalEndsAfter'];
							}
							$newInterval = true; // we changed the interval -> check same version with new interval
						}
					}
					$prevTimestamp = $version['version'];
				}
			}
			
			// check if enough space is available after versions are rearranged.
			// if not we delete the oldest versions until we meet the size limit for versions
			$numOfVersions = count($all_versions);
			$i = 0; 
			while ($availableSpace < 0) {
				if ($i = $numOfVersions-2) break; // keep at least the last version
				$versions_fileview->unlink($all_versions[$i]['path'].'.v'.$all_versions[$i]['version']);
				$versionsSize -= $all_versions[$i]['size'];
				$availableSpace += $all_versions[$i]['size'];
				$i++;
			}
		
			return $versionsSize; // finally return the new size of the version history
		}
		
		return false;
	}
}<|MERGE_RESOLUTION|>--- conflicted
+++ resolved
@@ -129,12 +129,8 @@
 		list($uidn, $newpath) = self::getUidAndFilename($newpath);
 		$versions_view = new \OC_FilesystemView('/'.$uid .'/files_versions');
 		$files_view = new \OC_FilesystemView('/'.$uid .'/files');
-<<<<<<< HEAD
-		
-=======
 		$abs_newpath = \OCP\Config::getSystemValue('datadirectory').$versions_view->getAbsolutePath('').$newpath;
 		
->>>>>>> 1d57a2e2
 		if ( $files_view->is_dir($oldpath) && $versions_view->is_dir($oldpath) ) {
 			$versions_view->rename($oldpath, $newpath);
 		} else 	if ( ($versions = Storage::getVersions($oldpath)) ) {
@@ -154,14 +150,9 @@
 
 		if(\OCP\Config::getSystemValue('files_versions', Storage::DEFAULTENABLED)=='true') {
 			list($uid, $filename) = self::getUidAndFilename($filename);
-<<<<<<< HEAD
-			$users_view = new \OC\Files\View('/' . \OCP\User::getUser());
-
-=======
-			$users_view = new \OC_FilesystemView('/'.$uid);
+			$users_view = new \OC\Files\View('/'.$uid);
 			$versionCreated = false;
 			
->>>>>>> 1d57a2e2
 			//first create a new version
 			$version = 'files_versions'.$filename.'.v'.$users_view->filemtime('files'.$filename);
 			if ( !$users_view->file_exists($version)) {
