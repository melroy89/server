<?php

/**
 * SPDX-FileCopyrightText: 2016-2024 Nextcloud GmbH and Nextcloud contributors
 * SPDX-FileCopyrightText: 2016 ownCloud, Inc.
 * SPDX-License-Identifier: AGPL-3.0-only
 */
use bantu\IniGetWrapper\IniGetWrapper;
use OC\Authentication\TwoFactorAuth\Manager as TwoFactorAuthManager;
use OC\Files\SetupManager;
use OCP\Files\Template\ITemplateManager;
use OCP\IConfig;
use OCP\IGroupManager;
use OCP\IURLGenerator;
use OCP\IUser;
use OCP\Security\ISecureRandom;
use OCP\Share\IManager;
use Psr\Log\LoggerInterface;

class OC_Util {
	public static $scripts = [];
	public static $styles = [];
	public static $headers = [];

	/** @var array Local cache of version.php */
	private static $versionCache = null;

	protected static function getAppManager() {
		return \OC::$server->getAppManager();
	}

	/**
	 * Setup the file system
	 *
	 * @param string|null $user
	 * @return boolean
	 * @description configure the initial filesystem based on the configuration
	 * @suppress PhanDeprecatedFunction
	 * @suppress PhanAccessMethodInternal
	 */
	public static function setupFS(?string $user = '') {
		// If we are not forced to load a specific user we load the one that is logged in
		if ($user === '') {
			$userObject = \OC::$server->get(\OCP\IUserSession::class)->getUser();
		} else {
			$userObject = \OC::$server->get(\OCP\IUserManager::class)->get($user);
		}

		/** @var SetupManager $setupManager */
		$setupManager = \OC::$server->get(SetupManager::class);

		if ($userObject) {
			$setupManager->setupForUser($userObject);
		} else {
			$setupManager->setupRoot();
		}
		return true;
	}

	/**
	 * Check if a password is required for each public link
	 *
	 * @param bool $checkGroupMembership Check group membership exclusion
	 * @return boolean
	 * @suppress PhanDeprecatedFunction
	 */
	public static function isPublicLinkPasswordRequired(bool $checkGroupMembership = true) {
		/** @var IManager $shareManager */
		$shareManager = \OC::$server->get(IManager::class);
		return $shareManager->shareApiLinkEnforcePassword($checkGroupMembership);
	}

	/**
	 * check if sharing is disabled for the current user
	 * @param IConfig $config
	 * @param IGroupManager $groupManager
	 * @param IUser|null $user
	 * @return bool
	 */
	public static function isSharingDisabledForUser(IConfig $config, IGroupManager $groupManager, $user) {
		/** @var IManager $shareManager */
		$shareManager = \OC::$server->get(IManager::class);
		$userId = $user ? $user->getUID() : null;
		return $shareManager->sharingDisabledForUser($userId);
	}

	/**
	 * check if share API enforces a default expire date
	 *
	 * @return bool
	 * @suppress PhanDeprecatedFunction
	 */
	public static function isDefaultExpireDateEnforced() {
		/** @var IManager $shareManager */
		$shareManager = \OC::$server->get(IManager::class);
		return $shareManager->shareApiLinkDefaultExpireDateEnforced();
	}

	/**
	 * Get the quota of a user
	 *
	 * @param IUser|null $user
	 * @return int|\OCP\Files\FileInfo::SPACE_UNLIMITED|false|float Quota bytes
	 */
	public static function getUserQuota(?IUser $user) {
		if (is_null($user)) {
			return \OCP\Files\FileInfo::SPACE_UNLIMITED;
		}
		$userQuota = $user->getQuota();
		if ($userQuota === 'none') {
			return \OCP\Files\FileInfo::SPACE_UNLIMITED;
		}
		return OC_Helper::computerFileSize($userQuota);
	}

	/**
	 * copies the skeleton to the users /files
	 *
	 * @param string $userId
	 * @param \OCP\Files\Folder $userDirectory
	 * @throws \OCP\Files\NotFoundException
	 * @throws \OCP\Files\NotPermittedException
	 * @suppress PhanDeprecatedFunction
	 */
	public static function copySkeleton($userId, \OCP\Files\Folder $userDirectory) {
		/** @var LoggerInterface $logger */
		$logger = \OC::$server->get(LoggerInterface::class);

		$plainSkeletonDirectory = \OC::$server->getConfig()->getSystemValueString('skeletondirectory', \OC::$SERVERROOT . '/core/skeleton');
		$userLang = \OC::$server->getL10NFactory()->findLanguage();
		$skeletonDirectory = str_replace('{lang}', $userLang, $plainSkeletonDirectory);

		if (!file_exists($skeletonDirectory)) {
			$dialectStart = strpos($userLang, '_');
			if ($dialectStart !== false) {
				$skeletonDirectory = str_replace('{lang}', substr($userLang, 0, $dialectStart), $plainSkeletonDirectory);
			}
			if ($dialectStart === false || !file_exists($skeletonDirectory)) {
				$skeletonDirectory = str_replace('{lang}', 'default', $plainSkeletonDirectory);
			}
			if (!file_exists($skeletonDirectory)) {
				$skeletonDirectory = '';
			}
		}

		$instanceId = \OC::$server->getConfig()->getSystemValue('instanceid', '');

		if ($instanceId === null) {
			throw new \RuntimeException('no instance id!');
		}
		$appdata = 'appdata_' . $instanceId;
		if ($userId === $appdata) {
			throw new \RuntimeException('username is reserved name: ' . $appdata);
		}

		if (!empty($skeletonDirectory)) {
			$logger->debug('copying skeleton for '.$userId.' from '.$skeletonDirectory.' to '.$userDirectory->getFullPath('/'), ['app' => 'files_skeleton']);
			self::copyr($skeletonDirectory, $userDirectory);
			// update the file cache
			$userDirectory->getStorage()->getScanner()->scan('', \OC\Files\Cache\Scanner::SCAN_RECURSIVE);

			/** @var ITemplateManager $templateManager */
			$templateManager = \OC::$server->get(ITemplateManager::class);
			$templateManager->initializeTemplateDirectory(null, $userId);
		}
	}

	/**
	 * copies a directory recursively by using streams
	 *
	 * @param string $source
	 * @param \OCP\Files\Folder $target
	 * @return void
	 */
	public static function copyr($source, \OCP\Files\Folder $target) {
		$logger = \OC::$server->getLogger();

		// Verify if folder exists
		$dir = opendir($source);
		if ($dir === false) {
			$logger->error(sprintf('Could not opendir "%s"', $source), ['app' => 'core']);
			return;
		}

		// Copy the files
		while (false !== ($file = readdir($dir))) {
			if (!\OC\Files\Filesystem::isIgnoredDir($file)) {
				if (is_dir($source . '/' . $file)) {
					$child = $target->newFolder($file);
					self::copyr($source . '/' . $file, $child);
				} else {
					$child = $target->newFile($file);
					$sourceStream = fopen($source . '/' . $file, 'r');
					if ($sourceStream === false) {
						$logger->error(sprintf('Could not fopen "%s"', $source . '/' . $file), ['app' => 'core']);
						closedir($dir);
						return;
					}
					$child->putContent($sourceStream);
				}
			}
		}
		closedir($dir);
	}

	/**
	 * @return void
	 * @suppress PhanUndeclaredMethod
	 */
	public static function tearDownFS() {
		/** @var SetupManager $setupManager */
		$setupManager = \OC::$server->get(SetupManager::class);
		$setupManager->tearDown();
	}

	/**
	 * get the current installed version of ownCloud
	 *
	 * @return array
	 */
	public static function getVersion() {
		OC_Util::loadVersion();
		return self::$versionCache['OC_Version'];
	}

	/**
	 * get the current installed version string of ownCloud
	 *
	 * @return string
	 */
	public static function getVersionString() {
		OC_Util::loadVersion();
		return self::$versionCache['OC_VersionString'];
	}

	/**
	 * @deprecated the value is of no use anymore
	 * @return string
	 */
	public static function getEditionString() {
		return '';
	}

	/**
	 * @description get the update channel of the current installed of ownCloud.
	 * @return string
	 */
	public static function getChannel() {
		OC_Util::loadVersion();
		return \OC::$server->getConfig()->getSystemValueString('updater.release.channel', self::$versionCache['OC_Channel']);
	}

	/**
	 * @description get the build number of the current installed of ownCloud.
	 * @return string
	 */
	public static function getBuild() {
		OC_Util::loadVersion();
		return self::$versionCache['OC_Build'];
	}

	/**
	 * @description load the version.php into the session as cache
	 * @suppress PhanUndeclaredVariable
	 */
	private static function loadVersion() {
		if (self::$versionCache !== null) {
			return;
		}

		$timestamp = filemtime(OC::$SERVERROOT . '/version.php');
		require OC::$SERVERROOT . '/version.php';
		/** @var int $timestamp */
		self::$versionCache['OC_Version_Timestamp'] = $timestamp;
		/** @var string $OC_Version */
		self::$versionCache['OC_Version'] = $OC_Version;
		/** @var string $OC_VersionString */
		self::$versionCache['OC_VersionString'] = $OC_VersionString;
		/** @var string $OC_Build */
		self::$versionCache['OC_Build'] = $OC_Build;

		/** @var string $OC_Channel */
		self::$versionCache['OC_Channel'] = $OC_Channel;
	}

	/**
	 * generates a path for JS/CSS files. If no application is provided it will create the path for core.
	 *
	 * @param string $application application to get the files from
	 * @param string $directory directory within this application (css, js, vendor, etc)
	 * @param string $file the file inside of the above folder
	 * @return string the path
	 */
	private static function generatePath($application, $directory, $file) {
		if (is_null($file)) {
			$file = $application;
			$application = "";
		}
		if (!empty($application)) {
			return "$application/$directory/$file";
		} else {
			return "$directory/$file";
		}
	}

	/**
	 * add a javascript file
	 *
	 * @deprecated 24.0.0 - Use \OCP\Util::addScript
	 *
	 * @param string $application application id
	 * @param string|null $file filename
	 * @param bool $prepend prepend the Script to the beginning of the list
	 * @return void
	 */
	public static function addScript($application, $file = null, $prepend = false) {
		$path = OC_Util::generatePath($application, 'js', $file);

		// core js files need separate handling
		if ($application !== 'core' && $file !== null) {
			self::addTranslations($application);
		}
		self::addExternalResource($application, $prepend, $path, "script");
	}

	/**
	 * add a javascript file from the vendor sub folder
	 *
	 * @param string $application application id
	 * @param string|null $file filename
	 * @param bool $prepend prepend the Script to the beginning of the list
	 * @return void
	 */
	public static function addVendorScript($application, $file = null, $prepend = false) {
		$path = OC_Util::generatePath($application, 'vendor', $file);
		self::addExternalResource($application, $prepend, $path, "script");
	}

	/**
	 * add a translation JS file
	 *
	 * @deprecated 24.0.0
	 *
	 * @param string $application application id
	 * @param string|null $languageCode language code, defaults to the current language
	 * @param bool|null $prepend prepend the Script to the beginning of the list
	 */
	public static function addTranslations($application, $languageCode = null, $prepend = false) {
		if (is_null($languageCode)) {
			$languageCode = \OC::$server->getL10NFactory()->findLanguage($application);
		}
		if (!empty($application)) {
			$path = "$application/l10n/$languageCode";
		} else {
			$path = "l10n/$languageCode";
		}
		self::addExternalResource($application, $prepend, $path, "script");
	}

	/**
	 * add a css file
	 *
	 * @param string $application application id
	 * @param string|null $file filename
	 * @param bool $prepend prepend the Style to the beginning of the list
	 * @return void
	 */
	public static function addStyle($application, $file = null, $prepend = false) {
		$path = OC_Util::generatePath($application, 'css', $file);
		self::addExternalResource($application, $prepend, $path, "style");
	}

	/**
	 * add a css file from the vendor sub folder
	 *
	 * @param string $application application id
	 * @param string|null $file filename
	 * @param bool $prepend prepend the Style to the beginning of the list
	 * @return void
	 */
	public static function addVendorStyle($application, $file = null, $prepend = false) {
		$path = OC_Util::generatePath($application, 'vendor', $file);
		self::addExternalResource($application, $prepend, $path, "style");
	}

	/**
	 * add an external resource css/js file
	 *
	 * @param string $application application id
	 * @param bool $prepend prepend the file to the beginning of the list
	 * @param string $path
	 * @param string $type (script or style)
	 * @return void
	 */
	private static function addExternalResource($application, $prepend, $path, $type = "script") {
		if ($type === "style") {
			if (!in_array($path, self::$styles)) {
				if ($prepend === true) {
					array_unshift(self::$styles, $path);
				} else {
					self::$styles[] = $path;
				}
			}
		} elseif ($type === "script") {
			if (!in_array($path, self::$scripts)) {
				if ($prepend === true) {
					array_unshift(self::$scripts, $path);
				} else {
					self::$scripts [] = $path;
				}
			}
		}
	}

	/**
	 * Add a custom element to the header
	 * If $text is null then the element will be written as empty element.
	 * So use "" to get a closing tag.
	 * @param string $tag tag name of the element
	 * @param array $attributes array of attributes for the element
	 * @param string $text the text content for the element
	 * @param bool $prepend prepend the header to the beginning of the list
	 */
	public static function addHeader($tag, $attributes, $text = null, $prepend = false) {
		$header = [
			'tag' => $tag,
			'attributes' => $attributes,
			'text' => $text
		];
		if ($prepend === true) {
			array_unshift(self::$headers, $header);
		} else {
			self::$headers[] = $header;
		}
	}

	/**
	 * check if the current server configuration is suitable for ownCloud
	 *
	 * @param \OC\SystemConfig $config
	 * @return array arrays with error messages and hints
	 */
	public static function checkServer(\OC\SystemConfig $config) {
		$l = \OC::$server->getL10N('lib');
		$errors = [];
		$CONFIG_DATADIRECTORY = $config->getValue('datadirectory', OC::$SERVERROOT . '/data');

		if (!self::needUpgrade($config) && $config->getValue('installed', false)) {
			// this check needs to be done every time
			$errors = self::checkDataDirectoryValidity($CONFIG_DATADIRECTORY);
		}

		// Assume that if checkServer() succeeded before in this session, then all is fine.
		if (\OC::$server->getSession()->exists('checkServer_succeeded') && \OC::$server->getSession()->get('checkServer_succeeded')) {
			return $errors;
		}

		$webServerRestart = false;
<<<<<<< HEAD
		$setup = new \OC\Setup(
			$config,
			\OC::$server->get(IniGetWrapper::class),
			\OC::$server->getL10N('lib'),
			\OC::$server->get(\OCP\Defaults::class),
			\OC::$server->get(LoggerInterface::class),
			\OC::$server->get(ISecureRandom::class),
			\OC::$server->get(\OC\Installer::class)
		);
=======
		$setup = \OCP\Server::get(\OC\Setup::class);
>>>>>>> 31b0a44c

		$urlGenerator = \OC::$server->getURLGenerator();

		$availableDatabases = $setup->getSupportedDatabases();
		if (empty($availableDatabases)) {
			$errors[] = [
				'error' => $l->t('No database drivers (sqlite, mysql, or postgresql) installed.'),
				'hint' => '' //TODO: sane hint
			];
			$webServerRestart = true;
		}

		// Check if config folder is writable.
		if (!OC_Helper::isReadOnlyConfigEnabled()) {
			if (!is_writable(OC::$configDir) or !is_readable(OC::$configDir)) {
				$errors[] = [
					'error' => $l->t('Cannot write into "config" directory.'),
					'hint' => $l->t('This can usually be fixed by giving the web server write access to the config directory. See %s',
						[ $urlGenerator->linkToDocs('admin-dir_permissions') ]) . '. '
						. $l->t('Or, if you prefer to keep config.php file read only, set the option "config_is_read_only" to true in it. See %s',
							[ $urlGenerator->linkToDocs('admin-config') ])
				];
			}
		}

		// Check if there is a writable install folder.
		if ($config->getValue('appstoreenabled', true)) {
			if (OC_App::getInstallPath() === null
				|| !is_writable(OC_App::getInstallPath())
				|| !is_readable(OC_App::getInstallPath())
			) {
				$errors[] = [
					'error' => $l->t('Cannot write into "apps" directory.'),
					'hint' => $l->t('This can usually be fixed by giving the web server write access to the apps directory'
						. ' or disabling the App Store in the config file.')
				];
			}
		}
		// Create root dir.
		if ($config->getValue('installed', false)) {
			if (!is_dir($CONFIG_DATADIRECTORY)) {
				$success = @mkdir($CONFIG_DATADIRECTORY);
				if ($success) {
					$errors = array_merge($errors, self::checkDataDirectoryPermissions($CONFIG_DATADIRECTORY));
				} else {
					$errors[] = [
						'error' => $l->t('Cannot create "data" directory.'),
						'hint' => $l->t('This can usually be fixed by giving the web server write access to the root directory. See %s',
							[$urlGenerator->linkToDocs('admin-dir_permissions')])
					];
				}
			} elseif (!is_writable($CONFIG_DATADIRECTORY) or !is_readable($CONFIG_DATADIRECTORY)) {
				// is_writable doesn't work for NFS mounts, so try to write a file and check if it exists.
				$testFile = sprintf('%s/%s.tmp', $CONFIG_DATADIRECTORY, uniqid('data_dir_writability_test_'));
				$handle = fopen($testFile, 'w');
				if (!$handle || fwrite($handle, 'Test write operation') === false) {
					$permissionsHint = $l->t('Permissions can usually be fixed by giving the web server write access to the root directory. See %s.',
						[$urlGenerator->linkToDocs('admin-dir_permissions')]);
					$errors[] = [
						'error' => $l->t('Your data directory is not writable.'),
						'hint' => $permissionsHint
					];
				} else {
					fclose($handle);
					unlink($testFile);
				}
			} else {
				$errors = array_merge($errors, self::checkDataDirectoryPermissions($CONFIG_DATADIRECTORY));
			}
		}

		if (!OC_Util::isSetLocaleWorking()) {
			$errors[] = [
				'error' => $l->t('Setting locale to %s failed.',
					['en_US.UTF-8/fr_FR.UTF-8/es_ES.UTF-8/de_DE.UTF-8/ru_RU.UTF-8/'
						. 'pt_BR.UTF-8/it_IT.UTF-8/ja_JP.UTF-8/zh_CN.UTF-8']),
				'hint' => $l->t('Please install one of these locales on your system and restart your web server.')
			];
		}

		// Contains the dependencies that should be checked against
		// classes = class_exists
		// functions = function_exists
		// defined = defined
		// ini = ini_get
		// If the dependency is not found the missing module name is shown to the EndUser
		// When adding new checks always verify that they pass on Travis as well
		// for ini settings, see https://github.com/owncloud/administration/blob/master/travis-ci/custom.ini
		$dependencies = [
			'classes' => [
				'ZipArchive' => 'zip',
				'DOMDocument' => 'dom',
				'XMLWriter' => 'XMLWriter',
				'XMLReader' => 'XMLReader',
			],
			'functions' => [
				'xml_parser_create' => 'libxml',
				'mb_strcut' => 'mbstring',
				'ctype_digit' => 'ctype',
				'json_encode' => 'JSON',
				'gd_info' => 'GD',
				'gzencode' => 'zlib',
				'simplexml_load_string' => 'SimpleXML',
				'hash' => 'HASH Message Digest Framework',
				'curl_init' => 'cURL',
				'openssl_verify' => 'OpenSSL',
			],
			'defined' => [
				'PDO::ATTR_DRIVER_NAME' => 'PDO'
			],
			'ini' => [
				'default_charset' => 'UTF-8',
			],
		];
		$missingDependencies = [];
		$invalidIniSettings = [];

		$iniWrapper = \OC::$server->get(IniGetWrapper::class);
		foreach ($dependencies['classes'] as $class => $module) {
			if (!class_exists($class)) {
				$missingDependencies[] = $module;
			}
		}
		foreach ($dependencies['functions'] as $function => $module) {
			if (!function_exists($function)) {
				$missingDependencies[] = $module;
			}
		}
		foreach ($dependencies['defined'] as $defined => $module) {
			if (!defined($defined)) {
				$missingDependencies[] = $module;
			}
		}
		foreach ($dependencies['ini'] as $setting => $expected) {
			if (strtolower($iniWrapper->getString($setting)) !== strtolower($expected)) {
				$invalidIniSettings[] = [$setting, $expected];
			}
		}

		foreach ($missingDependencies as $missingDependency) {
			$errors[] = [
				'error' => $l->t('PHP module %s not installed.', [$missingDependency]),
				'hint' => $l->t('Please ask your server administrator to install the module.'),
			];
			$webServerRestart = true;
		}
		foreach ($invalidIniSettings as $setting) {
			$errors[] = [
				'error' => $l->t('PHP setting "%s" is not set to "%s".', [$setting[0], var_export($setting[1], true)]),
				'hint' => $l->t('Adjusting this setting in php.ini will make Nextcloud run again')
			];
			$webServerRestart = true;
		}

		/**
		 * The mbstring.func_overload check can only be performed if the mbstring
		 * module is installed as it will return null if the checking setting is
		 * not available and thus a check on the boolean value fails.
		 *
		 * TODO: Should probably be implemented in the above generic dependency
		 *       check somehow in the long-term.
		 */
		if ($iniWrapper->getBool('mbstring.func_overload') !== null &&
			$iniWrapper->getBool('mbstring.func_overload') === true) {
			$errors[] = [
				'error' => $l->t('<code>mbstring.func_overload</code> is set to <code>%s</code> instead of the expected value <code>0</code>.', [$iniWrapper->getString('mbstring.func_overload')]),
				'hint' => $l->t('To fix this issue set <code>mbstring.func_overload</code> to <code>0</code> in your php.ini.')
			];
		}

		if (!self::isAnnotationsWorking()) {
			$errors[] = [
				'error' => $l->t('PHP is apparently set up to strip inline doc blocks. This will make several core apps inaccessible.'),
				'hint' => $l->t('This is probably caused by a cache/accelerator such as Zend OPcache or eAccelerator.')
			];
		}

		if (!\OC::$CLI && $webServerRestart) {
			$errors[] = [
				'error' => $l->t('PHP modules have been installed, but they are still listed as missing?'),
				'hint' => $l->t('Please ask your server administrator to restart the web server.')
			];
		}

		foreach (['secret', 'instanceid', 'passwordsalt'] as $requiredConfig) {
			if ($config->getValue($requiredConfig, '') === '' && !\OC::$CLI && $config->getValue('installed', false)) {
				$errors[] = [
					'error' => $l->t('The required %s config variable is not configured in the config.php file.', [$requiredConfig]),
					'hint' => $l->t('Please ask your server administrator to check the Nextcloud configuration.')
				];
			}
		}

		// Cache the result of this function
		\OC::$server->getSession()->set('checkServer_succeeded', count($errors) == 0);

		return $errors;
	}

	/**
	 * Check for correct file permissions of data directory
	 *
	 * @param string $dataDirectory
	 * @return array arrays with error messages and hints
	 */
	public static function checkDataDirectoryPermissions($dataDirectory) {
		if (!\OC::$server->getConfig()->getSystemValueBool('check_data_directory_permissions', true)) {
			return  [];
		}

		$perms = substr(decoct(@fileperms($dataDirectory)), -3);
		if (substr($perms, -1) !== '0') {
			chmod($dataDirectory, 0770);
			clearstatcache();
			$perms = substr(decoct(@fileperms($dataDirectory)), -3);
			if ($perms[2] !== '0') {
				$l = \OC::$server->getL10N('lib');
				return [[
					'error' => $l->t('Your data directory is readable by other people.'),
					'hint' => $l->t('Please change the permissions to 0770 so that the directory cannot be listed by other people.'),
				]];
			}
		}
		return [];
	}

	/**
	 * Check that the data directory exists and is valid by
	 * checking the existence of the ".ocdata" file.
	 *
	 * @param string $dataDirectory data directory path
	 * @return array errors found
	 */
	public static function checkDataDirectoryValidity($dataDirectory) {
		$l = \OC::$server->getL10N('lib');
		$errors = [];
		if ($dataDirectory[0] !== '/') {
			$errors[] = [
				'error' => $l->t('Your data directory must be an absolute path.'),
				'hint' => $l->t('Check the value of "datadirectory" in your configuration.')
			];
		}
		if (!file_exists($dataDirectory . '/.ocdata')) {
			$errors[] = [
				'error' => $l->t('Your data directory is invalid.'),
				'hint' => $l->t('Ensure there is a file called ".ocdata"' .
					' in the root of the data directory.')
			];
		}
		return $errors;
	}

	/**
	 * Check if the user is logged in, redirects to home if not. With
	 * redirect URL parameter to the request URI.
	 *
	 * @return void
	 */
	public static function checkLoggedIn() {
		// Check if we are a user
		if (!\OC::$server->getUserSession()->isLoggedIn()) {
			header('Location: ' . \OC::$server->getURLGenerator()->linkToRoute(
				'core.login.showLoginForm',
				[
					'redirect_url' => \OC::$server->getRequest()->getRequestUri(),
				]
			)
			);
			exit();
		}
		// Redirect to 2FA challenge selection if 2FA challenge was not solved yet
		if (\OC::$server->get(TwoFactorAuthManager::class)->needsSecondFactor(\OC::$server->getUserSession()->getUser())) {
			header('Location: ' . \OC::$server->getURLGenerator()->linkToRoute('core.TwoFactorChallenge.selectChallenge'));
			exit();
		}
	}

	/**
	 * Check if the user is a admin, redirects to home if not
	 *
	 * @return void
	 */
	public static function checkAdminUser() {
		OC_Util::checkLoggedIn();
		if (!OC_User::isAdminUser(OC_User::getUser())) {
			header('Location: ' . \OCP\Util::linkToAbsolute('', 'index.php'));
			exit();
		}
	}

	/**
	 * Returns the URL of the default page
	 * based on the system configuration and
	 * the apps visible for the current user
	 *
	 * @return string URL
	 * @suppress PhanDeprecatedFunction
	 */
	public static function getDefaultPageUrl() {
		/** @var IURLGenerator $urlGenerator */
		$urlGenerator = \OC::$server->get(IURLGenerator::class);
		return $urlGenerator->linkToDefaultPageUrl();
	}

	/**
	 * Redirect to the user default page
	 *
	 * @return void
	 */
	public static function redirectToDefaultPage() {
		$location = self::getDefaultPageUrl();
		header('Location: ' . $location);
		exit();
	}

	/**
	 * get an id unique for this instance
	 *
	 * @return string
	 */
	public static function getInstanceId() {
		$id = \OC::$server->getSystemConfig()->getValue('instanceid', null);
		if (is_null($id)) {
			// We need to guarantee at least one letter in instanceid so it can be used as the session_name
			$id = 'oc' . \OC::$server->get(ISecureRandom::class)->generate(10, \OCP\Security\ISecureRandom::CHAR_LOWER.\OCP\Security\ISecureRandom::CHAR_DIGITS);
			\OC::$server->getSystemConfig()->setValue('instanceid', $id);
		}
		return $id;
	}

	/**
	 * Public function to sanitize HTML
	 *
	 * This function is used to sanitize HTML and should be applied on any
	 * string or array of strings before displaying it on a web page.
	 *
	 * @param string|string[] $value
	 * @return string|string[] an array of sanitized strings or a single sanitized string, depends on the input parameter.
	 */
	public static function sanitizeHTML($value) {
		if (is_array($value)) {
			/** @var string[] $value */
			$value = array_map(function ($value) {
				return self::sanitizeHTML($value);
			}, $value);
		} else {
			// Specify encoding for PHP<5.4
			$value = htmlspecialchars((string)$value, ENT_QUOTES, 'UTF-8');
		}
		return $value;
	}

	/**
	 * Public function to encode url parameters
	 *
	 * This function is used to encode path to file before output.
	 * Encoding is done according to RFC 3986 with one exception:
	 * Character '/' is preserved as is.
	 *
	 * @param string $component part of URI to encode
	 * @return string
	 */
	public static function encodePath($component) {
		$encoded = rawurlencode($component);
		$encoded = str_replace('%2F', '/', $encoded);
		return $encoded;
	}


	public function createHtaccessTestFile(\OCP\IConfig $config) {
		// php dev server does not support htaccess
		if (php_sapi_name() === 'cli-server') {
			return false;
		}

		// testdata
		$fileName = '/htaccesstest.txt';
		$testContent = 'This is used for testing whether htaccess is properly enabled to disallow access from the outside. This file can be safely removed.';

		// creating a test file
		$testFile = $config->getSystemValueString('datadirectory', OC::$SERVERROOT . '/data') . '/' . $fileName;

		if (file_exists($testFile)) {// already running this test, possible recursive call
			return false;
		}

		$fp = @fopen($testFile, 'w');
		if (!$fp) {
			throw new \OCP\HintException('Can\'t create test file to check for working .htaccess file.',
				'Make sure it is possible for the web server to write to ' . $testFile);
		}
		fwrite($fp, $testContent);
		fclose($fp);

		return $testContent;
	}

	/**
	 * Check if the .htaccess file is working
	 *
	 * @param \OCP\IConfig $config
	 * @return bool
	 * @throws Exception
	 * @throws \OCP\HintException If the test file can't get written.
	 */
	public function isHtaccessWorking(\OCP\IConfig $config) {
		if (\OC::$CLI || !$config->getSystemValueBool('check_for_working_htaccess', true)) {
			return true;
		}

		$testContent = $this->createHtaccessTestFile($config);
		if ($testContent === false) {
			return false;
		}

		$fileName = '/htaccesstest.txt';
		$testFile = $config->getSystemValueString('datadirectory', OC::$SERVERROOT . '/data') . '/' . $fileName;

		// accessing the file via http
		$url = \OC::$server->getURLGenerator()->getAbsoluteURL(OC::$WEBROOT . '/data' . $fileName);
		try {
			$content = \OC::$server->getHTTPClientService()->newClient()->get($url)->getBody();
		} catch (\Exception $e) {
			$content = false;
		}

		if (str_starts_with($url, 'https:')) {
			$url = 'http:' . substr($url, 6);
		} else {
			$url = 'https:' . substr($url, 5);
		}

		try {
			$fallbackContent = \OC::$server->getHTTPClientService()->newClient()->get($url)->getBody();
		} catch (\Exception $e) {
			$fallbackContent = false;
		}

		// cleanup
		@unlink($testFile);

		/*
		 * If the content is not equal to test content our .htaccess
		 * is working as required
		 */
		return $content !== $testContent && $fallbackContent !== $testContent;
	}

	/**
	 * Check if current locale is non-UTF8
	 *
	 * @return bool
	 */
	private static function isNonUTF8Locale() {
		if (function_exists('escapeshellcmd')) {
			return escapeshellcmd('§') === '';
		} elseif (function_exists('escapeshellarg')) {
			return escapeshellarg('§') === '\'\'';
		} else {
			return preg_match('/utf-?8/i', setlocale(LC_CTYPE, 0)) === 0;
		}
	}

	/**
	 * Check if the setlocale call does not work. This can happen if the right
	 * local packages are not available on the server.
	 *
	 * @return bool
	 */
	public static function isSetLocaleWorking() {
		if (self::isNonUTF8Locale()) {
			// Borrowed from \Patchwork\Utf8\Bootup::initLocale
			setlocale(LC_ALL, 'C.UTF-8', 'C');
			setlocale(LC_CTYPE, 'en_US.UTF-8', 'fr_FR.UTF-8', 'es_ES.UTF-8', 'de_DE.UTF-8', 'ru_RU.UTF-8', 'pt_BR.UTF-8', 'it_IT.UTF-8', 'ja_JP.UTF-8', 'zh_CN.UTF-8', '0');

			// Check again
			if (self::isNonUTF8Locale()) {
				return false;
			}
		}

		return true;
	}

	/**
	 * Check if it's possible to get the inline annotations
	 *
	 * @return bool
	 */
	public static function isAnnotationsWorking() {
		$reflection = new \ReflectionMethod(__METHOD__);
		$docs = $reflection->getDocComment();

		return (is_string($docs) && strlen($docs) > 50);
	}

	/**
	 * Check if the PHP module fileinfo is loaded.
	 *
	 * @return bool
	 */
	public static function fileInfoLoaded() {
		return function_exists('finfo_open');
	}

	/**
	 * clear all levels of output buffering
	 *
	 * @return void
	 */
	public static function obEnd() {
		while (ob_get_level()) {
			ob_end_clean();
		}
	}

	/**
	 * Checks whether the server is running on Mac OS X
	 *
	 * @return bool true if running on Mac OS X, false otherwise
	 */
	public static function runningOnMac() {
		return (strtoupper(substr(PHP_OS, 0, 6)) === 'DARWIN');
	}

	/**
	 * Handles the case that there may not be a theme, then check if a "default"
	 * theme exists and take that one
	 *
	 * @return string the theme
	 */
	public static function getTheme() {
		$theme = \OC::$server->getSystemConfig()->getValue("theme", '');

		if ($theme === '') {
			if (is_dir(OC::$SERVERROOT . '/themes/default')) {
				$theme = 'default';
			}
		}

		return $theme;
	}

	/**
	 * Normalize a unicode string
	 *
	 * @param string $value a not normalized string
	 * @return bool|string
	 */
	public static function normalizeUnicode($value) {
		if (Normalizer::isNormalized($value)) {
			return $value;
		}

		$normalizedValue = Normalizer::normalize($value);
		if ($normalizedValue === null || $normalizedValue === false) {
			\OC::$server->getLogger()->warning('normalizing failed for "' . $value . '"', ['app' => 'core']);
			return $value;
		}

		return $normalizedValue;
	}

	/**
	 * A human readable string is generated based on version and build number
	 *
	 * @return string
	 */
	public static function getHumanVersion() {
		$version = OC_Util::getVersionString();
		$build = OC_Util::getBuild();
		if (!empty($build) and OC_Util::getChannel() === 'daily') {
			$version .= ' Build:' . $build;
		}
		return $version;
	}

	/**
	 * Returns whether the given file name is valid
	 *
	 * @param string $file file name to check
	 * @return bool true if the file name is valid, false otherwise
	 * @deprecated use \OC\Files\View::verifyPath()
	 */
	public static function isValidFileName($file) {
		$trimmed = trim($file);
		if ($trimmed === '') {
			return false;
		}
		if (\OC\Files\Filesystem::isIgnoredDir($trimmed)) {
			return false;
		}

		// detect part files
		if (preg_match('/' . \OCP\Files\FileInfo::BLACKLIST_FILES_REGEX . '/', $trimmed) !== 0) {
			return false;
		}

		foreach (\OCP\Util::getForbiddenFileNameChars() as $char) {
			if (str_contains($trimmed, $char)) {
				return false;
			}
		}
		return true;
	}

	/**
	 * Check whether the instance needs to perform an upgrade,
	 * either when the core version is higher or any app requires
	 * an upgrade.
	 *
	 * @param \OC\SystemConfig $config
	 * @return bool whether the core or any app needs an upgrade
	 * @throws \OCP\HintException When the upgrade from the given version is not allowed
	 */
	public static function needUpgrade(\OC\SystemConfig $config) {
		if ($config->getValue('installed', false)) {
			$installedVersion = $config->getValue('version', '0.0.0');
			$currentVersion = implode('.', \OCP\Util::getVersion());
			$versionDiff = version_compare($currentVersion, $installedVersion);
			if ($versionDiff > 0) {
				return true;
			} elseif ($config->getValue('debug', false) && $versionDiff < 0) {
				// downgrade with debug
				$installedMajor = explode('.', $installedVersion);
				$installedMajor = $installedMajor[0] . '.' . $installedMajor[1];
				$currentMajor = explode('.', $currentVersion);
				$currentMajor = $currentMajor[0] . '.' . $currentMajor[1];
				if ($installedMajor === $currentMajor) {
					// Same major, allow downgrade for developers
					return true;
				} else {
					// downgrade attempt, throw exception
					throw new \OCP\HintException('Downgrading is not supported and is likely to cause unpredictable issues (from ' . $installedVersion . ' to ' . $currentVersion . ')');
				}
			} elseif ($versionDiff < 0) {
				// downgrade attempt, throw exception
				throw new \OCP\HintException('Downgrading is not supported and is likely to cause unpredictable issues (from ' . $installedVersion . ' to ' . $currentVersion . ')');
			}

			// also check for upgrades for apps (independently from the user)
			$apps = \OC_App::getEnabledApps(false, true);
			$shouldUpgrade = false;
			foreach ($apps as $app) {
				if (\OC_App::shouldUpgrade($app)) {
					$shouldUpgrade = true;
					break;
				}
			}
			return $shouldUpgrade;
		} else {
			return false;
		}
	}
}<|MERGE_RESOLUTION|>--- conflicted
+++ resolved
@@ -456,19 +456,7 @@
 		}
 
 		$webServerRestart = false;
-<<<<<<< HEAD
-		$setup = new \OC\Setup(
-			$config,
-			\OC::$server->get(IniGetWrapper::class),
-			\OC::$server->getL10N('lib'),
-			\OC::$server->get(\OCP\Defaults::class),
-			\OC::$server->get(LoggerInterface::class),
-			\OC::$server->get(ISecureRandom::class),
-			\OC::$server->get(\OC\Installer::class)
-		);
-=======
 		$setup = \OCP\Server::get(\OC\Setup::class);
->>>>>>> 31b0a44c
 
 		$urlGenerator = \OC::$server->getURLGenerator();
 
