--- conflicted
+++ resolved
@@ -62,11 +62,7 @@
 	 * @return array
 	 */
 	public static function getVersion(){
-<<<<<<< HEAD
-		return array(2,00,1);
-=======
 		return array(3,00,0);
->>>>>>> 039bbfde
 	}
 
 	/**
@@ -74,11 +70,7 @@
 	 * @return string
 	 */
 	public static function getVersionString(){
-<<<<<<< HEAD
-		return '2';
-=======
 		return '3';
->>>>>>> 039bbfde
 	}
 
 	/**
