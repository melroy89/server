--- conflicted
+++ resolved
@@ -46,11 +46,7 @@
 						<li><a style="background-image:url(<?php echo $entry['icon']; ?>)" href="<?php echo $entry['href']; ?>" title="" <?php if( $entry['active'] ): ?> class="active"<?php endif; ?>><?php echo $entry['name']; ?></a></li>
 						<?php if( sizeof( $entry["subnavigation"] )): ?>
 							<?php foreach($entry["subnavigation"] as $subentry):?>
-<<<<<<< HEAD
-								<li><a href="<?php echo $subentry['href']; ?>" title="" <?php if( $subentry['active'] ): ?>class="active"<?php endif; ?>><?php echo $subentry['name'] ?></a></li>
-=======
 								<li><a style="background-image:url(<?php echo $subentry['icon']; ?>)" href="<?php echo $subentry['href']; ?>" title="" <?php if( $subentry['active'] ): ?>class="active"<?php endif; ?>><?php echo $subentry['name'] ?></a></li>
->>>>>>> 997e1f97
 							<?php endforeach; ?>
 						<?php endif; ?>
 					<?php endforeach; ?>
