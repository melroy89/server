(function($) {
	$.widget('oc.ocdialog', {
		options: {
			width: 'auto',
			height: 'auto',
			closeButton: true,
			closeOnEscape: true,
			modal: false
		},
		_create: function() {
			var self = this;

			this.originalCss = {
				display: this.element[0].style.display,
				width: this.element[0].style.width,
				height: this.element[0].style.height
			};

			this.originalTitle = this.element.attr('title');
			this.options.title = this.options.title || this.originalTitle;

			this.$dialog = $('<div class="oc-dialog" />')
				.attr({
					// Setting tabIndex makes the div focusable
					tabIndex: -1,
					role: 'dialog'
				})
				.insertBefore(this.element);
			this.$dialog.append(this.element.detach());
			this.element.removeAttr('title').addClass('oc-dialog-content').appendTo(this.$dialog);

			this.$dialog.css({
				display: 'inline-block',
				position: 'fixed'
			});

			$(document).on('keydown keyup', function(event) {
				if(event.target !== self.$dialog.get(0) && self.$dialog.find($(event.target)).length === 0) {
					return;
				}
				// Escape
<<<<<<< HEAD
				if(event.keyCode === 27 && self.options.closeOnEscape) {
					if (self.closeCB) {
						self.closeCB();
					}
=======
				if(event.keyCode === 27 && event.type === 'keydown' && self.options.closeOnEscape) {
					event.stopImmediatePropagation();
>>>>>>> 9d18e16c
					self.close();
					return false;
				}
				// Enter
				if(event.keyCode === 13) {
					event.stopImmediatePropagation();
					if(event.type === 'keyup') {
						event.preventDefault();
						return false;
					}
					// If no button is selected we trigger the primary
					if(self.$buttonrow && self.$buttonrow.find($(event.target)).length === 0) {
						var $button = self.$buttonrow.find('button.primary');
						if($button) {
							$button.trigger('click');
						}
					} else if(self.$buttonrow) {
						$(event.target).trigger('click');
					}
					return false;
				}
			});
			$(window).resize(function() {
				self.parent = self.$dialog.parent().length > 0 ? self.$dialog.parent() : $('body');
				var pos = self.parent.position();
				self.$dialog.css({
					left: pos.left + (self.parent.width() - self.$dialog.outerWidth())/2,
					top: pos.top + (self.parent.height() - self.$dialog.outerHeight())/2
				});
			});

			this._setOptions(this.options);
			$(window).trigger('resize');
			this._createOverlay();
		},
		_init: function() {
			this.$dialog.focus();
			this._trigger('open');
		},
		_setOption: function(key, value) {
			var self = this;
			switch(key) {
				case 'title':
					if(this.$title) {
						this.$title.text(value);
					} else {
						var $title = $('<h3 class="oc-dialog-title">'
							+ value
							+ '</h3>');
						this.$title = $title.prependTo(this.$dialog);
					}
					this._setSizes();
					break;
				case 'buttons':
					if(this.$buttonrow) {
						this.$buttonrow.empty();
					} else {
						var $buttonrow = $('<div class="oc-dialog-buttonrow" />');
						this.$buttonrow = $buttonrow.appendTo(this.$dialog);
					}
					$.each(value, function(idx, val) {
						var $button = $('<button>').text(val.text);
						if (val.classes) {
							$button.addClass(val.classes);
						}
						if(val.defaultButton) {
							$button.addClass('primary');
							self.$defaultButton = $button;
						}
						self.$buttonrow.append($button);
						$button.click(function() {
							val.click.apply(self.element[0], arguments);
						});
					});
					this.$buttonrow.find('button')
						.on('focus', function(event) {
							self.$buttonrow.find('button').removeClass('primary');
							$(this).addClass('primary');
						});
					this._setSizes();
					break;
				case 'closeButton':
					if(value) {
						var $closeButton = $('<a class="oc-dialog-close svg"></a>');
						this.$dialog.prepend($closeButton);
						$closeButton.on('click', function() {
							self.close();
						});
					} else {
						this.$dialog.find('.oc-dialog-close').remove();
					}
					break;
				case 'width':
					this.$dialog.css('width', value);
					break;
				case 'height':
					this.$dialog.css('height', value);
					break;
				case 'close':
					this.closeCB = value;
					break;
			}
			//this._super(key, value);
			$.Widget.prototype._setOption.apply(this, arguments );
		},
		_setOptions: function(options) {
			//this._super(options);
			$.Widget.prototype._setOptions.apply(this, arguments);
		},
		_setSizes: function() {
			var content_height = this.$dialog.height();
			if(this.$title) {
				content_height -= this.$title.outerHeight(true);
			}
			if(this.$buttonrow) {
				content_height -= this.$buttonrow.outerHeight(true);
			}
			this.parent = this.$dialog.parent().length > 0 ? this.$dialog.parent() : $('body');
			content_height = Math.min(content_height, this.parent.height()-20);
			this.element.css({
				height: content_height + 'px',
				width: this.$dialog.innerWidth()-20 + 'px'
			});
		},
		_createOverlay: function() {
			if(!this.options.modal) {
				return;
			}

			var self = this;
			this.overlay = $('<div>')
				.addClass('oc-dialog-dim')
				.appendTo($('#content'));
			this.overlay.on('click keydown keyup', function(event) {
				if(event.target !== self.$dialog.get(0) && self.$dialog.find($(event.target)).length === 0) {
					event.preventDefault();
					event.stopPropagation();
					return;
				}
			});
		},
		_destroyOverlay: function() {
			if (!this.options.modal) {
				return;
			}

			if (this.overlay) {
				this.overlay.off('click keydown keyup');
				this.overlay.remove();
				this.overlay = null;
			}
		},
		widget: function() {
			return this.$dialog;
		},
		close: function() {
			this._destroyOverlay();
			var self = this;
			// Ugly hack to catch remaining keyup events.
			setTimeout(function() {
				self._trigger('close', self);
				self.$dialog.hide();
			}, 200);
		},
		destroy: function() {
			if(this.$title) {
				this.$title.remove();
			}
			if(this.$buttonrow) {
				this.$buttonrow.remove();
			}

			if(this.originalTitle) {
				this.element.attr('title', this.originalTitle);
			}
			this.element.removeClass('oc-dialog-content')
					.css(this.originalCss).detach().insertBefore(this.$dialog);
			this.$dialog.remove();
		}
	});
}(jQuery));<|MERGE_RESOLUTION|>--- conflicted
+++ resolved
@@ -39,15 +39,8 @@
 					return;
 				}
 				// Escape
-<<<<<<< HEAD
-				if(event.keyCode === 27 && self.options.closeOnEscape) {
-					if (self.closeCB) {
-						self.closeCB();
-					}
-=======
 				if(event.keyCode === 27 && event.type === 'keydown' && self.options.closeOnEscape) {
 					event.stopImmediatePropagation();
->>>>>>> 9d18e16c
 					self.close();
 					return false;
 				}
@@ -110,9 +103,6 @@
 					}
 					$.each(value, function(idx, val) {
 						var $button = $('<button>').text(val.text);
-						if (val.classes) {
-							$button.addClass(val.classes);
-						}
 						if(val.defaultButton) {
 							$button.addClass('primary');
 							self.$defaultButton = $button;
