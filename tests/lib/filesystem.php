--- conflicted
+++ resolved
@@ -73,11 +73,7 @@
 	}
 
 	public function testHooks() {
-<<<<<<< HEAD
-		if(OC_User::isLoggedIn()){
-=======
 		if(OC_Filesystem::getView()){
->>>>>>> 3affeb5b
 			$user = OC_User::getUser();
 		}else{
 			$user=uniqid();
